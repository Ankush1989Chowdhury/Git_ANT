--- conflicted
+++ resolved
@@ -373,16 +373,7 @@
       </not>
     </condition>
     <property name="ignoresystemclasses" value="false"/>
-<<<<<<< HEAD
-    <condition property="jdk1.9+">
-      <contains string="${java.version}" substring="1.9."/>
-    </condition>
-=======
-    <available property="jdk1.6+" classname="java.net.CookieStore"/>
-    <available property="jdk1.7+" classname="java.nio.file.FileSystem"/>
-    <available property="jdk1.8+" classname="java.lang.reflect.Executable"/>
     <available property="jdk9+" classname="java.lang.module.ModuleDescriptor"/>
->>>>>>> 625d3d37
     <available property="kaffe" classname="kaffe.util.NotImplemented"/>
     <available property="harmony"
                classname="org.apache.harmony.luni.util.Base64"/>
