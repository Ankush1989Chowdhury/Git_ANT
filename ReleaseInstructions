Instructions for making a Release:

Authors: Conor MacNeill
         Stefan Bodewig
         Magesh Umasankar
         Antoine Levy-Lambert

Note: This document was adapted from the one created in the context of
      releasing Ant 1.9.7. It assumes the first release created from
      master will be 1.10.
      Please interpret the branch names, tags, etc. according to
      your context.

      It reflects the way Stefan prefers to cut the release, parts of
      this process haven't even been discussed on the dev list and may
      change with later releases.

1.  Propose a release plan for vote.  This should set out the timetable for
    the release under ideal circumstances.  

    In reality, you send a note to the list that you intend to cut the
    release and wait for a few days whether anybody objects.

    We haven't created extra branches for releases in a long time and
    with our new 1.9.x LTS policy there is a permanent branch for
    Java5 compatible releases anyway. So no extra branch for the
    releases is needed.

    This document assumes you are familiar with git
    https://git-scm.com/book/en/v2/
    may be a good guide if you are not.

2.  Ensure you have all the external libraries that Ant uses in your
    lib/optional directory.  All dependencies are either provided by
    JDK 1.8.0 or downloadable using
    ant -f fetch.xml -Ddest=optional
    To find out whether you have all the libraries you need, execute
    the build with -verbose option and scan for lines beginning with
    "Unable to load...". 

    Also check the NOTICE file to make sure it has the correct
    Copyright year. If the year isn't right, update that file to use
    the right year and commit and push the change upstream, before
    starting any release process.

    There are certain features that require JDK 9+ version to be used
    while releasing Ant 1.10.x from master branch. Make sure JAVA_HOME
    points to a JDK installation which is minimally Java 9.

    You will need to have the snapcraft CLI tool installed in order to
    create and publish snap archives. See
    https://docs.snapcraft.io/snapcraft-overview
    Also you will need a launchpad id that is a collaborator of Ant's
    snapcraft store organization, Stefan can add you.

3.  We don't want tags for failed votes to end up on our branches so
    the release is first created from a detached head.

    Checkout the HEAD of the master branch as a detached head:

    $ git checkout master^0

4.  Make sure that your directory tree is clean by running git status.
    Some tests leave behind leftovers which end up in the source
    distribution otherwise.

5.  Set the version number in several files to the required new
    versions. These are:

    * manual/cover.html (version should already be correct here)
    * manual/credits.html  (version should already be correct here)
    * build.xml properties : project.version,manifest-version,pom.version
    * POM files under src/etc/poms and subdirectories
      if you've got mvn installed

      $ mvn versions:set -DnewVersion=1.10.0 -DgenerateBackupPoms=false

      inside src/etc/poms should do the trick.

    * ivy.xml in release subdirectory (version should already be correct here)
    * WHATSNEW (version should already be correct here)
    * src/etc/testcases/taskdefs/conditions/antversion.xml (version should already be correct here)
    * snap/snapcraft.yaml - change the value for "version" attribute. Plus, change the value for "grade"
      to "stable".

6.  Next bootstrap, build and run the tests.

    $ ./bootstrap.sh

    Make sure the log messages doesn't contain the message:

    "Java 9+ features won't be available in the distribution"

    If it does, then it's a sign that JAVA_HOME isn't pointing to a JDK 9+ version.
    Fix JAVA_HOME to point to a valid JDK 9+ version and redo the release steps.

    $ ./build.sh
    $ ./build.sh test
    # if you've got maven installed
    $ mvn -f src/etc/poms/pom.xml -DskipTests  package

7.  Then build the distribution. It is important that this be a clean
    build.

    # clean
    $ rm -rf bootstrap build dist distribution java-repository target ant_*.snap
    $ ./build.sh dist-lite
    $ ./dist/bin/ant -nouserlib -lib lib/optional distribution

    build.xml specifies that the code should be compiled with
    source=1.8 and target=1.8.

8.  Commit your changes, tag them, push them.

    $ git commit -m "Prepare for RC1 of version 1.10.0 of Ant" ./
    $ git tag -s -m "Tagging RC1 for version 1.10.0 of Ant" ANT_1.10.0_RC1
    $ git push --tags

9.  Ensure that the GPG key you use is inside the KEYS file in Ant's
    git repository
    <https://gitbox.apache.org/repos/asf?p=ant-antlibs-common.git;a=blob;f=KEYS;h=dc62b011b1b429bd6de913f8f2bce79b715f96db;hb=HEAD>
    - and that you copy the KEYS file to /www/www.apache.org/dist/ant

    Also make sure you have sent the key that you use to a public
    keyserver.

10. Sign the distribution files

    There are two aproaches, one uses Ant and a few libraries, the
    other requires you to run gnupg manually. The first version didn't
    work for Stefan when he built the first release candidate for
    1.9.7.

    a. Using the script release/signit.xml

    This script requires using commons-openpgp to sign the artefacts,

    This tool can be checked out from 
    https://svn.apache.org/repos/asf/commons/sandbox/openpgp/trunk
    You have to build it using maven.

    $ mvn install

    The script assumes commons-openpgp (and bouncycastle) are in your
    local maven repository.

    You can create a property file gnupg.properties in your home directory 
    with your key id - like

    keyid=5F6B8B72

    or use -Dkeyid

    and pass your key passphrase on the command line with -Dpassword=****

    $ ./build.sh -f release/signit.xml -Dpassword=****

    b. Using gpg

    $ for i in distribution/*/*.zip distribution/*/*.gz distribution/*/*.bz2 distribution/*/*.xz; do gpg --use-agent --detach-sign --armor $i; done
    $ for i in java-repository/org/apache/ant/ant*/*/*.jar java-repository/org/apache/ant/ant*/*/*.pom; do gpg --use-agent --detach-sign --armor $i; done

11. Convert the part of the WHATSNEW file covering the changes
    since the last release into HTML for the README file on the
    website. See the previous release directories for examples of these files.

    Use the target txt2html of docs.xml

    $ ./build.sh -f docs.xml txt2html

    This target generates a file build/html/WHATSNEW.html

    Add an html head element with a title like "Release Notes of Apache Ant
    1.10.0" (from the default txt2html)

    Cut all sections about previous releases to keep only the current release,
    and save as  RELEASE-NOTES-1.10.0.html inside the distribution folder.

    Copy the contents of RELEASE-NOTES-1.10.0.html also into README.html

12. The distribution is now ready to go.
    Create a SVN sandbox on your computer with https://dist.apache.org/repos/dist/dev/ant in it
    Copy the distribution folder to the location of the sandbox.
    svn add the files and commit into https://dist.apache.org/repos/dist/dev/ant

13. Upload the maven artifacts located under java-repository/org/apache/ant
    these artifacts comprise currently for each ant jar of one POM
    file, the corresponding jar file and the corresponding GPG
    signatures (x.pom, x.jar, x.pom.asc, x.jar.asc) SHA1 are
    generated by ivy during the upload

    to

      https://repository.apache.org (nexus repository)

    using the build file release/upload.xml - this requires Ivy

      $ ./build.sh -Dupload.user=foo -Dupload.password=secret -lib location_of_ivy_jar -f release/upload.xml

    After the upload, you need to access the web interface of nexus
    under https://repository.apache.org login using your Apache
    credentials in the left pane, below "build promotion", click on
    the "Stagings Repositories" links expand org.apache.ant select the
    checkbox next to the upload that you just did click the button
    "Close" on the top of the table listing the uploads make a note of
    the location of the staging repository for the vote email

14. Create the Snap archive and publish it

    You may need to login first

      $ snapcraft login

    And then build and publish

      $ snapcraft clean
      $ snapcraft snap
      $ snapcraft upload --release=candidate ant_*.snap

    This will publish the new release snap to the latest track on the
    candidate risk level. It will be moved to stable, once the vote
    has passed.

15. Once this is committed send a release vote email on dev@ant.
    The email will typically mention :
       - the git tag for the release including commit hash,
       - the location of the tarballs, including revision number in
         dist.apache.org repository
       - the URL for the maven artifacts

    The vote will only pass if at least three PMC members have voted +1
    and more +1s than -1s have been cast.  The vote will run for 3 days.

16. If the vote fails, address the problems and recreate the next RC
    build.

17. Once the vote has passed, tag the last RC created with the final tag.
    It is important to tag the release under the "rel/" path since the
    Apache infrastructure for .git provides certain protections for tags
    under the "rel/" path. Releases need such protections as per Apache
    release guidelines.

    $ git tag -s -m "Tagging version 1.10.0 of Ant" rel/1.10.0 HASH_OF_LAST_RC
    $ git push --tags

18. The distrib artifacts should be published the apache dist. It is
    managed via svnpubsub so the release should be committed to the
    subversion repository
    https://dist.apache.org/repos/dist/release/ant/.

    * commit the new release files to

      https://dist.apache.org/repos/dist/release/ant/[source|binaries|manual].

    * Make https://dist.apache.org/repos/dist/release/ant/README.html
      point to the new RELEASE-NOTES or a copy of it.

    * release the maven artifacts using the web interface of nexus under https://repository.apache.org
      login using your Apache credentials
      in the left pane, below "build promotion", click on the "Stagings Repositories" links
      expand org.apache.ant 
      select the checkbox next to the upload that you just did
      and click the button "Release".
      4 hours later, the artifacts will be in the maven central repository.
      
19. Update the Apache Reporter System

    https://reporter.apache.org/addrelease.html?ant

20. Address the available version tags in BugZilla. Create new
    milestone 1.10.1 and version 1.10.0.

21. Add a new release tag to doap_Ant.rdf in Ant's site.

22. checkout the master branch, merge the tag but don't push the
    commit

    [if a release of Ant 1.9.x happened at the same time, deal with
    the 1.9.x tag on the 1.9.x branch first and merge the 1.9.x branch
    to master before proceeding here]

    $ git checkout master
    $ git merge rel/1.10.0

    Set the version number in several files to the required version of
    the next 1.10.x release. These are:

    * manual/cover.html
    * manual/credits.html
    * build.xml properties : project.version,manifest-version,pom.version

      project.version property in build.xml gets bumped to
      [newversion]alpha, for example 1.10.1alpha

      manifest-version gets bumped to the exact next release number
      for example 1.10.1.

      pom.version gets bumped to [newversion]-SNAPSHOT
      for example 1.10.1-SNAPSHOT.

    * POM files under src/etc/poms and subdirectories
      if you've got mvn installed

      $ mvn versions:set -DnewVersion=1.10.1-SNAPSHOT -DgenerateBackupPoms=false

      inside src/etc/poms should do the trick.

    * ivy.xml in release subdirectory
    * WHATSNEW (add a new section)
    * src/etc/testcases/taskdefs/conditions/antversion.xml
<<<<<<< HEAD
    * snap/snapcraft.yaml - bump version to [newversion]alpha and change value of "grade" to "devel"
=======
    * snap/snapcraft.yml (bump version to [newversion]alpha and set grade
      to devel)
>>>>>>> 157a54d1

    Amend the merge commit

    $ git add -u
    $ git commit -a --amend
    $ git push

23. copy the candidate snaps to stable. First figure out the revision

    $ snapcraft status ant
    $ snapcraft release ant REVISION latest/stable
    $ snapcraft release ant REVISION 1.10/stable

    where REVISION is the revision you want to promote (keep in mind that the
    REVISION isn't the version you are releasing. snapcraft uses its own separate integer
    value for the REVISION and this value is listed as the output of the previous
    "snapcraft status ant" command)

24. wait a few hours for the mirrors to catch up

25. Update the ant.apache.org site :

    The website is managed here: https://svn.apache.org/repos/asf/ant/site/ant/

    Copy the manual of the release into the production folder - since
    the site still uses svn and Ant proper uses git there currently is
    no way to use the scm for this.

    [TODO once there is the first release of 1.10.0, we'll likely need
    to restructure the site to allow two versions of the manual to
    exist in parallel]

    Update the following files for version number:

    * source/antnews.xml (Announcement)
    * source/faq.xml (Ant's history details - not for betas)
    * source/index.xml (Announcement, latest release details, link to
    manual under "Documentation")
    * source/srcdownload.xml
    * source/bindownload.xml
    * source/manualdownload.xml

    Generate the html files by invoking 'ant'
    Commit the modified/generated files in the 'production' folder, it will go
    live on ant.apache.org in a matter on seconds.

26. At this point in time, the release is done and announcements are made.
    PGP-sign your announcement posts.

    Apache mailing lists that should get the announcements:
    announce@apache.org, dev@ant and user@ant.

27. You can now reacquaint yourself with your family and friends.

28. After a few days "svn rm" the older release artifacts and release
    notes from https://dist.apache.org/repos/dist/release/ant/

    "older" here means any older 1.10.x release but not the latest
    1.9.x release.

Related Information

https://www.apache.org/dev/#releases
https://commons.apache.org/releases/index.html
https://wiki.apache.org/commons/SigningReleases

Files containing version information
------------------------------------

   * manual/cover.html
   * manual/credits.html
   * build.xml properties : project.version,manifest-version,pom.version
   * POM files under src/etc/poms and subdirectories
   * ivy.xml in release subdirectory
   * WHATSNEW
   * src/etc/testcases/taskdefs/conditions/antversion.xml
   * snap/snapcraft.yaml

cover.html, credits.html, POM files, antversion.xml should be 
adjusted for the [newversion] right after the build and tagging 
of the release

build.xml
---------

  right before a release :

    the project.version gets bumped to the exact release
    number, for instance 1.9.5

  right after a release :
 
    project.version property in build.xml gets bumped to
    [newversion]alpha, for example 1.9.6alpha

    manifest-version gets bumped to the exact next release number
    for example 1.9.6

    pom.version gets bumped to [newversion]-SNAPSHOT


<|MERGE_RESOLUTION|>--- conflicted
+++ resolved
@@ -308,12 +308,8 @@
     * ivy.xml in release subdirectory
     * WHATSNEW (add a new section)
     * src/etc/testcases/taskdefs/conditions/antversion.xml
-<<<<<<< HEAD
-    * snap/snapcraft.yaml - bump version to [newversion]alpha and change value of "grade" to "devel"
-=======
     * snap/snapcraft.yml (bump version to [newversion]alpha and set grade
       to devel)
->>>>>>> 157a54d1
 
     Amend the merge commit
 
