--- conflicted
+++ resolved
@@ -32,38 +32,13 @@
     /** {@inheritDoc}. */
     @Override
     public String[] mapFileName(String sourceFileName) {
-<<<<<<< HEAD
+        // we invoke the chain even if the sourceFileName is null. Some
+        // resources have a null name and users may use a mapper like
+        // MergeMapper to provide a name for it.
         String[] result = getMappers().stream()
             .reduce(new String[] { sourceFileName }, (i, m) -> Stream.of(i)
                 .map(m::mapFileName).filter(Objects::nonNull).flatMap(Stream::of).toArray(String[]::new),
                 (i, o) -> o);
         return result == null || result.length == 0 ? null : result;
-=======
-        List inputs = new ArrayList();
-        List results = new ArrayList();
-        // we do this even if the sourceFileName is null. Some
-        // resources have a null name and users may use a mapper like
-        // MergeMapper to provide a name for it.
-        results.add(sourceFileName);
-        FileNameMapper mapper = null;
-
-        for (Iterator mIter = getMappers().iterator(); mIter.hasNext();) {
-            mapper = (FileNameMapper) (mIter.next());
-            if (mapper != null) {
-                inputs.clear();
-                inputs.addAll(results);
-                results.clear();
-
-                for (Iterator it = inputs.iterator(); it.hasNext();) {
-                    String[] mapped = mapper.mapFileName((String) (it.next()));
-                    if (mapped != null) {
-                        results.addAll(Arrays.asList(mapped));
-                    }
-                }
-            }
-        }
-        return (results.size() == 0) ? null
-            : (String[]) results.toArray(new String[results.size()]);
->>>>>>> 21b87000
     }
 }
