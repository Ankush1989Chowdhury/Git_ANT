/*
 *  Licensed to the Apache Software Foundation (ASF) under one or more
 *  contributor license agreements.  See the NOTICE file distributed with
 *  this work for additional information regarding copyright ownership.
 *  The ASF licenses this file to You under the Apache License, Version 2.0
 *  (the "License"); you may not use this file except in compliance with
 *  the License.  You may obtain a copy of the License at
 *
 *      http://www.apache.org/licenses/LICENSE-2.0
 *
 *  Unless required by applicable law or agreed to in writing, software
 *  distributed under the License is distributed on an "AS IS" BASIS,
 *  WITHOUT WARRANTIES OR CONDITIONS OF ANY KIND, either express or implied.
 *  See the License for the specific language governing permissions and
 *  limitations under the License.
 *
 */

package org.apache.tools.ant.taskdefs.condition;

import java.io.IOException;
import java.lang.reflect.InvocationTargetException;
import java.lang.reflect.Method;
import java.net.InetAddress;
import java.net.MalformedURLException;
import java.net.URL;
import java.net.UnknownHostException;

import org.apache.tools.ant.BuildException;
import org.apache.tools.ant.Project;
import org.apache.tools.ant.ProjectComponent;

/**
 * <p>Test for a host being reachable using ICMP "ping" packets &amp; echo operations.
 * Ping packets are very reliable for assessing reachability in a LAN or WAN,
 * but they do not get through any well-configured firewall. Echo (port 7) may.</p>
 *
 * <p>This condition turns unknown host exceptions into false conditions. This is
 * because on a laptop, DNS is one of the first services lost when the network
 * goes; you are implicitly offline.</p>
 *
 * <p>If a URL is supplied instead of a host, the hostname is extracted and used in
 * the test--all other parts of the URL are discarded.</p>
 *
 * <p>The test may not work through firewalls; that is, something may be reachable
 * using a protocol such as HTTP, while the lower level ICMP packets get dropped
 * on the floor. Similarly, a host may be detected as reachable with ICMP, but not
 * reachable on other ports (i.e. port 80), because of firewalls.</p>
 *
 * @since Ant 1.7
 */
public class IsReachable extends ProjectComponent implements Condition {
    /**
     * The default timeout.
     */
    public static final int DEFAULT_TIMEOUT = 30;

    private static final int SECOND = 1000; // millis per second

    /**
     * Error when no hostname is defined
     */
    public static final String ERROR_NO_HOSTNAME = "No hostname defined";
    /**
     * Error when invalid timeout value is defined
     */
    public static final String ERROR_BAD_TIMEOUT = "Invalid timeout value";
    /**
     * Unknown host message is seen.
     */
    private static final String WARN_UNKNOWN_HOST = "Unknown host: ";
    /**
     * Network error message is seen.
     */
    public static final String ERROR_ON_NETWORK = "network error to ";
    /** Error message when url and host are specified. */
    public static final String ERROR_BOTH_TARGETS
        = "Both url and host have been specified";
    /** Error message when no reachably test avail. */
    public static final String MSG_NO_REACHABLE_TEST
        = "cannot do a proper reachability test on this Java version";
    /** Error message when an invalid url is used. */
    public static final String ERROR_BAD_URL = "Bad URL ";
    /** Error message when no hostname in url. */
    public static final String ERROR_NO_HOST_IN_URL = "No hostname in URL ";
    /**
     * The method name to look for in InetAddress
<<<<<<< HEAD
     * @deprecated Since 1.10.6
=======
     * @deprecated Since 1.9.14
>>>>>>> f04cc8bb
     */
    @Deprecated
    public static final String METHOD_NAME = "isReachable";

    private String host;
    private String url;

    private int timeout = DEFAULT_TIMEOUT;

    /**
     * Set the host to ping.
     *
     * @param host the host to ping.
     */
    public void setHost(final String host) {
        this.host = host;
    }

    /**
     * Set the URL from which to extract the hostname.
     *
     * @param url a URL object.
     */
    public void setUrl(final String url) {
        this.url = url;
    }

    /**
     * Set the timeout for the reachability test in seconds.
     *
     * @param timeout the timeout in seconds.
     */
    public void setTimeout(final int timeout) {
        this.timeout = timeout;
    }

    /**
     * emptyness test
     *
     * @param string param to check
     *
     * @return true if it is isNullOrEmpty
     */
    private boolean isNullOrEmpty(final String string) {
        return string == null || string.isEmpty();
    }

    /**
     * Evaluate the condition.
     *
     * @return true if the condition is true.
     *
     * @throws BuildException
     *          if an error occurs
     */
    @Override
    public boolean eval() throws BuildException {
        if (isNullOrEmpty(host) && isNullOrEmpty(url)) {
            throw new BuildException(ERROR_NO_HOSTNAME);
        }
        if (timeout < 0) {
            throw new BuildException(ERROR_BAD_TIMEOUT);
        }
        String target = host;
        if (!isNullOrEmpty(url)) {
            if (!isNullOrEmpty(host)) {
                throw new BuildException(ERROR_BOTH_TARGETS);
            }
            try {
                //get the host of a url
                final URL realURL = new URL(url);
                target = realURL.getHost();
                if (isNullOrEmpty(target)) {
                    throw new BuildException(ERROR_NO_HOST_IN_URL + url);
                }
            } catch (final MalformedURLException e) {
                throw new BuildException(ERROR_BAD_URL + url, e);
            }
        }
        log("Probing host " + target, Project.MSG_VERBOSE);
        InetAddress address;
        try {
            address = InetAddress.getByName(target);
        } catch (final UnknownHostException e1) {
            log(WARN_UNKNOWN_HOST + target);
            return false;
        }
        log("Host address = " + address.getHostAddress(),
                Project.MSG_VERBOSE);
        boolean reachable;
        try {
            reachable = address.isReachable(timeout * SECOND);
        } catch (final IOException ioe) {
            reachable = false;
            log(ERROR_ON_NETWORK + target + ": " + ioe.toString());
        }

        log("host is" + (reachable ? "" : " not") + " reachable", Project.MSG_VERBOSE);
        return reachable;
    }
}<|MERGE_RESOLUTION|>--- conflicted
+++ resolved
@@ -85,11 +85,7 @@
     public static final String ERROR_NO_HOST_IN_URL = "No hostname in URL ";
     /**
      * The method name to look for in InetAddress
-<<<<<<< HEAD
      * @deprecated Since 1.10.6
-=======
-     * @deprecated Since 1.9.14
->>>>>>> f04cc8bb
      */
     @Deprecated
     public static final String METHOD_NAME = "isReachable";
