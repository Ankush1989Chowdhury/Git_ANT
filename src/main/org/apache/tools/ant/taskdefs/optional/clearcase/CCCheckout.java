/*
 *  Licensed to the Apache Software Foundation (ASF) under one or more
 *  contributor license agreements.  See the NOTICE file distributed with
 *  this work for additional information regarding copyright ownership.
 *  The ASF licenses this file to You under the Apache License, Version 2.0
 *  (the "License"); you may not use this file except in compliance with
 *  the License.  You may obtain a copy of the License at
 *
 *      http://www.apache.org/licenses/LICENSE-2.0
 *
 *  Unless required by applicable law or agreed to in writing, software
 *  distributed under the License is distributed on an "AS IS" BASIS,
 *  WITHOUT WARRANTIES OR CONDITIONS OF ANY KIND, either express or implied.
 *  See the License for the specific language governing permissions and
 *  limitations under the License.
 *
 */

package org.apache.tools.ant.taskdefs.optional.clearcase;

import org.apache.tools.ant.BuildException;
import org.apache.tools.ant.Project;
import org.apache.tools.ant.taskdefs.Execute;
import org.apache.tools.ant.types.Commandline;


/**
 * Performs ClearCase checkout.
 *
 * <p>
 * The following attributes are interpreted:
 * <table border="1">
 *   <caption>Task attributes</caption>
 *   <tr>
 *     <th>Attribute</th>
 *     <th>Values</th>
 *     <th>Required</th>
 *   </tr>
 *   <tr>
 *      <td>viewpath</td>
 *      <td>Path to the ClearCase view file or directory that the command will operate on</td>
 *      <td>No</td>
 *   <tr>
 *   <tr>
 *      <td>reserved</td>
 *      <td>Specifies whether to check out the file as reserved or not</td>
 *      <td>Yes</td>
 *   <tr>
 *   <tr>
 *      <td>out</td>
 *      <td>Creates a writable file under a different filename</td>
 *      <td>No</td>
 *   <tr>
 *   <tr>
 *      <td>nodata</td>
 *      <td>Checks out the file but does not create an editable file containing its data</td>
 *      <td>No</td>
 *   <tr>
 *   <tr>
 *      <td>branch</td>
 *      <td>Specify a branch to check out the file to</td>
 *      <td>No</td>
 *   <tr>
 *   <tr>
 *      <td>version</td>
 *      <td>Allows checkout of a version other than main latest</td>
 *      <td>No</td>
 *   <tr>
 *   <tr>
 *      <td>nowarn</td>
 *      <td>Suppress warning messages</td>
 *      <td>No</td>
 *   <tr>
 *   <tr>
 *      <td>comment</td>
 *      <td>Specify a comment. Only one of comment or cfile may be used.</td>
 *      <td>No</td>
 *   <tr>
 *   <tr>
 *      <td>commentfile</td>
 *      <td>Specify a file containing a comment. Only one of comment or cfile may be used.</td>
 *      <td>No</td>
 *   <tr>
 *   <tr>
 *      <td>notco</td>
 *      <td>Fail if it's already checked out to the current view. Set to false to ignore it.</td>
 *      <td>No</td>
 *   <tr>
 *   <tr>
 *      <td>failonerr</td>
 *      <td>Throw an exception if the command fails. Default is true</td>
 *      <td>No</td>
 *   <tr>
 * </table>
 *
 */
public class CCCheckout extends ClearCase {
    /**
     *  -reserved flag -- check out the file as reserved
     */
    public static final String FLAG_RESERVED = "-reserved";

    /**
     *  -reserved flag -- check out the file as unreserved
     */
    public static final String FLAG_UNRESERVED = "-unreserved";

    /**
     * -out flag -- create a writable file under a different filename
     */
    public static final String FLAG_OUT = "-out";

    /**
     * -ndata flag -- checks out the file but does not create an editable file containing its data
     */
    public static final String FLAG_NODATA = "-ndata";

    /**
     * -branch flag -- checks out the file on a specified branch
     */
    public static final String FLAG_BRANCH = "-branch";

    /**
     * -version flag -- allows checkout of a version that is not main latest
     */
    public static final String FLAG_VERSION = "-version";

    /**
     * -nwarn flag -- suppresses warning messages
     */
    public static final String FLAG_NOWARN = "-nwarn";

    /**
     * -c flag -- comment to attach to the file
     */
    public static final String FLAG_COMMENT = "-c";

    /**
     * -cfile flag -- file containing a comment to attach to the file
     */
    public static final String FLAG_COMMENTFILE = "-cfile";

    /**
     * -nc flag -- no comment is specified
     */
    public static final String FLAG_NOCOMMENT = "-nc";

    private boolean mReserved = true;
    private String mOut = null;
    private boolean mNdata = false;
    private String mBranch = null;
    private boolean mVersion = false;
    private boolean mNwarn = false;
    private String mComment = null;
    private String mCfile = null;
    private boolean mNotco = true;

    /**
     * Executes the task.
     * <p>
     * Builds a command line to execute cleartool and then calls Exec's run method
     * to execute the command line.
     * @throws BuildException if the command fails and failonerr is set to true
     */
    @Override
    public void execute() throws BuildException {
        Commandline commandLine = new Commandline();
        Project aProj = getProject();

        // Default the viewpath to basedir if it is not specified
        if (getViewPath() == null) {
            setViewPath(aProj.getBaseDir().getPath());
        }

        // build the command line from what we got the format is
        // cleartool checkout [options...] [viewpath ...]
        // as specified in the CLEARTOOL.EXE help
        commandLine.setExecutable(getClearToolCommand());
        commandLine.createArgument().setValue(COMMAND_CHECKOUT);

        checkOptions(commandLine);
        /*
         * If configured to not care about whether the element is
         * already checked out to the current view.
         * Then check to see if it is checked out.
         */
        if (!getNotco() && lsCheckout()) {
            getProject().log("Already checked out in this view: "
                    + getViewPathBasename(), Project.MSG_VERBOSE);
            return;
        }
        if (!getFailOnErr()) {
            getProject().log("Ignoring any errors that occur for: "
                    + getViewPathBasename(), Project.MSG_VERBOSE);
        }
        int result = run(commandLine);
        if (Execute.isFailure(result) && getFailOnErr()) {
            throw new BuildException("Failed executing: " + commandLine,
                getLocation());
        }
    }

    /**
     * Check to see if the element is checked out in the current view.
     */
    private boolean lsCheckout() {
        Commandline cmdl = new Commandline();

        // build the command line from what we got the format is
        // cleartool lsco [options...] [viewpath ...]
        // as specified in the CLEARTOOL.EXE help
        cmdl.setExecutable(getClearToolCommand());
        cmdl.createArgument().setValue(COMMAND_LSCO);
        cmdl.createArgument().setValue("-cview");
        cmdl.createArgument().setValue("-short");
        cmdl.createArgument().setValue("-d");
        // viewpath
        cmdl.createArgument().setValue(getViewPath());

<<<<<<< HEAD
        String result = runS(cmdl);
=======
        result = runS(cmdl, getFailOnErr());

        // System.out.println( "lsCheckout: " + result );
>>>>>>> 9d63d7ee

        return result != null && !result.isEmpty();
    }

    /**
     * Check the command line options.
     */
    private void checkOptions(Commandline cmd) {
        // ClearCase items
        if (getReserved()) {
            // -reserved
            cmd.createArgument().setValue(FLAG_RESERVED);
        } else {
            // -unreserved
            cmd.createArgument().setValue(FLAG_UNRESERVED);
        }

        if (getOut() != null) {
            // -out
            getOutCommand(cmd);
        } else if (getNoData()) {
            // -ndata
            cmd.createArgument().setValue(FLAG_NODATA);
        }

        if (getBranch() != null) {
            // -branch
            getBranchCommand(cmd);
        } else if (getVersion()) {
            // -version
            cmd.createArgument().setValue(FLAG_VERSION);
        }

        if (getNoWarn()) {
            // -nwarn
            cmd.createArgument().setValue(FLAG_NOWARN);
        }

        if (getComment() != null) {
            // -c
            getCommentCommand(cmd);
        } else if (getCommentFile() != null) {
            // -cfile
            getCommentFileCommand(cmd);
        } else {
            cmd.createArgument().setValue(FLAG_NOCOMMENT);
        }

        // viewpath
        cmd.createArgument().setValue(getViewPath());
    }

    /**
     * If true, checks out the file as reserved.
     *
     * @param reserved the status to set the flag to
     */
    public void setReserved(boolean reserved) {
        mReserved = reserved;
    }

    /**
     * Get reserved flag status
     *
     * @return boolean containing status of reserved flag
     */
    public boolean getReserved() {
        return mReserved;
    }

    /**
     * If true, checkout fails if the element is already checked out to the current view.
     *
     * @param notco the status to set the flag to
     * @since ant 1.6.1
     */
    public void setNotco(boolean notco) {
        mNotco = notco;
    }

    /**
     * Get notco flag status
     *
     * @return boolean containing status of notco flag
     * @since ant 1.6.1
     */
    public boolean getNotco() {
        return mNotco;
    }

    /**
     * Creates a writable file under a different filename.
     *
     * @param outf the path to the out file
     */
    public void setOut(String outf) {
        mOut = outf;
    }

    /**
     * Get out file
     *
     * @return String containing the path to the out file
     */
    public String getOut() {
        return mOut;
    }

    /**
     * If true, checks out the file but does not create an
     * editable file containing its data.
     *
     * @param ndata the status to set the flag to
     */
    public void setNoData(boolean ndata) {
        mNdata = ndata;
    }

    /**
     * Get nodata flag status
     *
     * @return boolean containing status of ndata flag
     */
    public boolean getNoData() {
        return mNdata;
    }

    /**
     * Specify a branch to check out the file to.
     *
     * @param branch the name of the branch
     */
    public void setBranch(String branch) {
        mBranch = branch;
    }

    /**
     * Get branch name
     *
     * @return String containing the name of the branch
     */
    public String getBranch() {
        return mBranch;
    }

    /**
     * If true, allows checkout of a version other than main latest.
     *
     * @param version the status to set the flag to
     */
    public void setVersion(boolean version) {
        mVersion = version;
    }

    /**
     * Get version flag status
     *
     * @return boolean containing status of version flag
     */
    public boolean getVersion() {
        return mVersion;
    }

    /**
     * If true, warning messages are suppressed.
     *
     * @param nwarn the status to set the flag to
     */
    public void setNoWarn(boolean nwarn) {
        mNwarn = nwarn;
    }

    /**
     * Get nowarn flag status
     *
     * @return boolean containing status of nwarn flag
     */
    public boolean getNoWarn() {
        return mNwarn;
    }

    /**
     * Sets the comment string.
     *
     * @param comment the comment string
     */
    public void setComment(String comment) {
        mComment = comment;
    }

    /**
     * Get comment string
     *
     * @return String containing the comment
     */
    public String getComment() {
        return mComment;
    }

    /**
     * Specifies a file containing a comment.
     *
     * @param cfile the path to the comment file
     */
    public void setCommentFile(String cfile) {
        mCfile = cfile;
    }

    /**
     * Get comment file
     *
     * @return String containing the path to the comment file
     */
    public String getCommentFile() {
        return mCfile;
    }

    /**
     * Get the 'out' command
     *
     * @param cmd containing the command line string with or
     *                    without the out flag and path appended
     */
    private void getOutCommand(Commandline cmd) {
        if (getOut() != null) {
            /* Had to make two separate commands here because if a space is
               inserted between the flag and the value, it is treated as a
               Windows filename with a space and it is enclosed in double
               quotes ("). This breaks clearcase.
            */
            cmd.createArgument().setValue(FLAG_OUT);
            cmd.createArgument().setValue(getOut());
        }
    }

    /**
     * Get the 'branch' command
     *
     * @param cmd containing the command line string with or
                          without the branch flag and name appended
     */
    private void getBranchCommand(Commandline cmd) {
        if (getBranch() != null) {
            /* Had to make two separate commands here because if a space is
               inserted between the flag and the value, it is treated as a
               Windows filename with a space and it is enclosed in double
               quotes ("). This breaks clearcase.
            */
            cmd.createArgument().setValue(FLAG_BRANCH);
            cmd.createArgument().setValue(getBranch());
        }
    }

    /**
     * Get the 'comment' command
     *
     * @param cmd containing the command line string with or
     *                    without the comment flag and string appended
     */
    private void getCommentCommand(Commandline cmd) {
        if (getComment() != null) {
            /* Had to make two separate commands here because if a space is
               inserted between the flag and the value, it is treated as a
               Windows filename with a space and it is enclosed in double
               quotes ("). This breaks clearcase.
            */
            cmd.createArgument().setValue(FLAG_COMMENT);
            cmd.createArgument().setValue(getComment());
        }
    }

    /**
     * Get the 'cfile' command
     *
     * @param cmd containing the command line string with or
     *                    without the cfile flag and file appended
     */
    private void getCommentFileCommand(Commandline cmd) {
        if (getCommentFile() != null) {
            /* Had to make two separate commands here because if a space is
               inserted between the flag and the value, it is treated as a
               Windows filename with a space and it is enclosed in double
               quotes ("). This breaks clearcase.
            */
            cmd.createArgument().setValue(FLAG_COMMENTFILE);
            cmd.createArgument().setValue(getCommentFile());
        }
    }

}
<|MERGE_RESOLUTION|>--- conflicted
+++ resolved
@@ -217,13 +217,7 @@
         // viewpath
         cmdl.createArgument().setValue(getViewPath());
 
-<<<<<<< HEAD
-        String result = runS(cmdl);
-=======
-        result = runS(cmdl, getFailOnErr());
-
-        // System.out.println( "lsCheckout: " + result );
->>>>>>> 9d63d7ee
+        String result = runS(cmdl, getFailOnErr());
 
         return result != null && !result.isEmpty();
     }
