--- conflicted
+++ resolved
@@ -1427,15 +1427,8 @@
      * @return created file
      */
     private File createTempPropertiesFile(final String prefix) {
-<<<<<<< HEAD
-        return FILE_UTILS.createTempFile(prefix, ".properties",
+        return FILE_UTILS.createTempFile(getProject(), prefix, ".properties",
             tmpDir != null ? tmpDir : getProject().getBaseDir(), true, true);
-=======
-        final File propsFile =
-            FILE_UTILS.createTempFile(getProject(), prefix, ".properties",
-                tmpDir != null ? tmpDir : getProject().getBaseDir(), true, true);
-        return propsFile;
->>>>>>> 9c1f4d90
     }
 
 
