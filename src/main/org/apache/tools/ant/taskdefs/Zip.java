/*
 *  Licensed to the Apache Software Foundation (ASF) under one or more
 *  contributor license agreements.  See the NOTICE file distributed with
 *  this work for additional information regarding copyright ownership.
 *  The ASF licenses this file to You under the Apache License, Version 2.0
 *  (the "License"); you may not use this file except in compliance with
 *  the License.  You may obtain a copy of the License at
 *
 *      http://www.apache.org/licenses/LICENSE-2.0
 *
 *  Unless required by applicable law or agreed to in writing, software
 *  distributed under the License is distributed on an "AS IS" BASIS,
 *  WITHOUT WARRANTIES OR CONDITIONS OF ANY KIND, either express or implied.
 *  See the License for the specific language governing permissions and
 *  limitations under the License.
 *
 */
package org.apache.tools.ant.taskdefs;

import java.io.BufferedInputStream;
import java.io.File;
import java.io.IOException;
import java.io.InputStream;
import java.io.OutputStream;
import java.nio.file.Files;
import java.text.ParseException;
import java.util.ArrayList;
import java.util.Arrays;
import java.util.Collections;
import java.util.Comparator;
import java.util.HashMap;
import java.util.Hashtable;
import java.util.List;
import java.util.Map;
import java.util.Stack;
import java.util.Vector;
import java.util.stream.Stream;
import java.util.zip.CRC32;

import org.apache.tools.ant.BuildException;
import org.apache.tools.ant.DirectoryScanner;
import org.apache.tools.ant.FileScanner;
import org.apache.tools.ant.Project;
import org.apache.tools.ant.types.ArchiveFileSet;
import org.apache.tools.ant.types.EnumeratedAttribute;
import org.apache.tools.ant.types.FileSet;
import org.apache.tools.ant.types.Resource;
import org.apache.tools.ant.types.ResourceCollection;
import org.apache.tools.ant.types.ZipFileSet;
import org.apache.tools.ant.types.ZipScanner;
import org.apache.tools.ant.types.resources.ArchiveResource;
import org.apache.tools.ant.types.resources.FileProvider;
import org.apache.tools.ant.types.resources.FileResource;
import org.apache.tools.ant.types.resources.Union;
import org.apache.tools.ant.types.resources.ZipResource;
import org.apache.tools.ant.types.resources.selectors.ResourceSelector;
import org.apache.tools.ant.util.DateUtils;
import org.apache.tools.ant.util.FileNameMapper;
import org.apache.tools.ant.util.FileUtils;
import org.apache.tools.ant.util.GlobPatternMapper;
import org.apache.tools.ant.util.IdentityMapper;
import org.apache.tools.ant.util.MergingMapper;
import org.apache.tools.ant.util.ResourceUtils;
import org.apache.tools.zip.UnixStat;
import org.apache.tools.zip.Zip64Mode;
import org.apache.tools.zip.ZipEntry;
import org.apache.tools.zip.ZipExtraField;
import org.apache.tools.zip.ZipFile;
import org.apache.tools.zip.ZipOutputStream;
import org.apache.tools.zip.ZipOutputStream.UnicodeExtraFieldPolicy;

/**
 * Create a Zip file.
 *
 * @since Ant 1.1
 *
 * @ant.task category="packaging"
 */
public class Zip extends MatchingTask {
    private static final int BUFFER_SIZE = 8 * 1024;
    /**
     * The granularity of timestamps inside a ZIP archive.
     */
    private static final int ZIP_FILE_TIMESTAMP_GRANULARITY = 2000;
    private static final int ROUNDUP_MILLIS = ZIP_FILE_TIMESTAMP_GRANULARITY - 1;
    // CheckStyle:VisibilityModifier OFF - bc

    private static final FileUtils FILE_UTILS = FileUtils.getFileUtils();

    // For directories:
    private static final long EMPTY_CRC = new CRC32().getValue();

    private static final ResourceSelector MISSING_SELECTOR =
            target -> !target.isExists();

    private static final ResourceUtils.ResourceSelectorProvider
        MISSING_DIR_PROVIDER = sr -> MISSING_SELECTOR;

    protected File zipFile;
    // use to scan own archive
    private ZipScanner zs;
    private File baseDir;
    protected Hashtable<String, String> entries = new Hashtable<>();
    private final List<FileSet> groupfilesets = new Vector<>();
    private final List<ZipFileSet> filesetsFromGroupfilesets = new Vector<>();
    protected String duplicate = "add";
    private boolean doCompress = true;
    private boolean doUpdate = false;
    // shadow of the above if the value is altered in execute
    private boolean savedDoUpdate = false;
    private boolean doFilesonly = false;
    protected String archiveType = "zip";

<<<<<<< HEAD
=======
    // For directories:
    private static final long EMPTY_CRC = new CRC32().getValue();
>>>>>>> 246bc2bb
    protected String emptyBehavior = "skip";
    private final List<ResourceCollection> resources = new Vector<>();
    protected Hashtable<String, String> addedDirs = new Hashtable<>();
    private final List<String> addedFiles = new Vector<>();

    private String fixedModTime = null; // User-provided.
    private long modTimeMillis = 0; // Calculated.

    /**
     * If this flag is true, execute() will run most operations twice,
     * the first time with {@link #skipWriting skipWriting} set to
     * true and the second time with setting it to false.
     *
     * <p>The only situation in Ant's current code base where this is
     * ever going to be true is if the jar task has been configured
     * with a filesetmanifest other than "skip".</p>
     */
    protected boolean doubleFilePass = false;
    /**
     * whether the methods should just perform some sort of dry-run.
     *
     * <p>Will only ever be true in the first pass if the task
     * performs two passes because {@link #doubleFilePass
     * doubleFilePass} is true.</p>
     */
    protected boolean skipWriting = false;

    /**
     * Whether this is the first time the archive building methods are invoked.
     *
     * @return true if either {@link #doubleFilePass doubleFilePass}
     * is false or {@link #skipWriting skipWriting} is true.
     *
     * @since Ant 1.8.0
     */
    protected final boolean isFirstPass() {
        return !doubleFilePass || skipWriting;
    }

    // CheckStyle:VisibilityModifier ON

    // This boolean is set if the task detects that the
    // target is outofdate and has written to the target file.
    private boolean updatedFile = false;

    /**
     * true when we are adding new files into the Zip file, as opposed
     * to adding back the unchanged files
     */
    private boolean addingNewFiles = false;

    /**
     * Encoding to use for filenames, defaults to the platform's
     * default encoding.
     */
    private String encoding;

    /**
     * Whether the original compression of entries coming from a ZIP
     * archive should be kept (for example when updating an archive).
     *
     * @since Ant 1.6
     */
    private boolean keepCompression = false;

    /**
     * Whether the file modification times will be rounded up to the
     * next even number of seconds.
     *
     * @since Ant 1.6.2
     */
    private boolean roundUp = true;

    /**
     * Comment for the archive.
     * @since Ant 1.6.3
     */
    private String comment = "";

    private int level = ZipOutputStream.DEFAULT_COMPRESSION;

    /**
     * Assume 0 Unix mode is intentional.
     * @since Ant 1.8.0
     */
    private boolean preserve0Permissions = false;

    /**
     * Whether to set the language encoding flag when creating the archive.
     *
     * @since Ant 1.8.0
     */
    private boolean useLanguageEncodingFlag = true;

    /**
     * Whether to add unicode extra fields.
     *
     * @since Ant 1.8.0
     */
    private UnicodeExtraField createUnicodeExtraFields =
        UnicodeExtraField.NEVER;

    /**
     * Whether to fall back to UTF-8 if a name cannot be encoded using
     * the specified encoding.
     *
     * @since Ant 1.8.0
     */
    private boolean fallBackToUTF8 = false;

    /**
     * Whether to enable Zip64 extensions.
     *
     * @since Ant 1.9.1
     */
    private Zip64ModeAttribute zip64Mode = Zip64ModeAttribute.AS_NEEDED;

    /**
     * This is the name/location of where to
     * create the .zip file.
     * @param zipFile the path of the zipFile
     * @deprecated since 1.5.x.
     *             Use setDestFile(File) instead.
     * @ant.attribute ignore="true"
     */
    @Deprecated
    public void setZipfile(final File zipFile) {
        setDestFile(zipFile);
    }

    /**
     * This is the name/location of where to
     * create the file.
     * @param file the path of the zipFile
     * @since Ant 1.5
     * @deprecated since 1.5.x.
     *             Use setDestFile(File) instead.
     * @ant.attribute ignore="true"
     */
    @Deprecated
    public void setFile(final File file) {
        setDestFile(file);
    }


    /**
     * The file to create; required.
     * @since Ant 1.5
     * @param destFile The new destination File
     */
    public void setDestFile(final File destFile) {
       this.zipFile = destFile;
    }

    /**
     * The file to create.
     * @return the destination file
     * @since Ant 1.5.2
     */
    public File getDestFile() {
        return zipFile;
    }


    /**
     * Directory from which to archive files; optional.
     * @param baseDir the base directory
     */
    public void setBasedir(final File baseDir) {
        this.baseDir = baseDir;
    }

    /**
     * Whether we want to compress the files or only store them;
     * optional, default=true;
     * @param c if true, compress the files
     */
    public void setCompress(final boolean c) {
        doCompress = c;
    }

    /**
     * Whether we want to compress the files or only store them;
     * @return true if the files are to be compressed
     * @since Ant 1.5.2
     */
    public boolean isCompress() {
        return doCompress;
    }

    /**
     * If true, emulate Sun's jar utility by not adding parent directories;
     * optional, defaults to false.
     * @param f if true, emulate sun's jar by not adding parent directories
     */
    public void setFilesonly(final boolean f) {
        doFilesonly = f;
    }

    /**
     * If true, updates an existing file, otherwise overwrite
     * any existing one; optional defaults to false.
     * @param c if true, updates an existing zip file
     */
    public void setUpdate(final boolean c) {
        doUpdate = c;
        savedDoUpdate = c;
    }

    /**
     * Are we updating an existing archive?
     * @return true if updating an existing archive
     */
    public boolean isInUpdateMode() {
        return doUpdate;
    }

    /**
     * Adds a set of files.
     * @param set the fileset to add
     */
    public void addFileset(final FileSet set) {
        add(set);
    }

    /**
     * Adds a set of files that can be
     * read from an archive and be given a prefix/fullpath.
     * @param set the zipfileset to add
     */
    public void addZipfileset(final ZipFileSet set) {
        add(set);
    }

    /**
     * Add a collection of resources to be archived.
     * @param a the resources to archive
     * @since Ant 1.7
     */
    public void add(final ResourceCollection a) {
        resources.add(a);
    }

    /**
     * Adds a group of zip files.
     * @param set the group (a fileset) to add
     */
    public void addZipGroupFileset(final FileSet set) {
        groupfilesets.add(set);
    }

    /**
     * Sets behavior for when a duplicate file is about to be added -
     * one of <code>add</code>, <code>preserve</code> or <code>fail</code>.
     * Possible values are: <code>add</code> (keep both
     * of the files); <code>preserve</code> (keep the first version
     * of the file found); <code>fail</code> halt a problem
     * Default for zip tasks is <code>add</code>
     * @param df a <code>Duplicate</code> enumerated value
     */
    public void setDuplicate(final Duplicate df) {
        duplicate = df.getValue();
    }

    /**
     * Possible behaviors when there are no matching files for the task:
     * "fail", "skip", or "create".
     */
    public static class WhenEmpty extends EnumeratedAttribute {
        /**
         * The string values for the enumerated value
         * @return the values
         */
        @Override
        public String[] getValues() {
            return new String[] {"fail", "skip", "create"};
        }
    }

    /**
     * Sets behavior of the task when no files match.
     * Possible values are: <code>fail</code> (throw an exception
     * and halt the build); <code>skip</code> (do not create
     * any archive, but issue a warning); <code>create</code>
     * (make an archive with no entries).
     * Default for zip tasks is <code>skip</code>;
     * for jar tasks, <code>create</code>.
     * @param we a <code>WhenEmpty</code> enumerated value
     */
    public void setWhenempty(final WhenEmpty we) {
        emptyBehavior = we.getValue();
    }

    /**
     * Encoding to use for filenames, defaults to the platform's
     * default encoding.
     *
     * <p>For a list of possible values see <a
     * href="http://java.sun.com/j2se/1.5.0/docs/guide/intl/encoding.doc.html">http://java.sun.com/j2se/1.5.0/docs/guide/intl/encoding.doc.html</a>.</p>
     * @param encoding the encoding name
     */
    public void setEncoding(final String encoding) {
        this.encoding = encoding;
    }

    /**
     * Encoding to use for filenames.
     * @return the name of the encoding to use
     * @since Ant 1.5.2
     */
    public String getEncoding() {
        return encoding;
    }

    /**
     * Whether the original compression of entries coming from a ZIP
     * archive should be kept (for example when updating an archive).
     * Default is false.
     * @param keep if true, keep the original compression
     * @since Ant 1.6
     */
    public void setKeepCompression(final boolean keep) {
        keepCompression = keep;
    }

    /**
     * Comment to use for archive.
     *
     * @param comment The content of the comment.
     * @since Ant 1.6.3
     */
    public void setComment(final String comment) {
        this.comment = comment;
    }

    /**
     * Comment of the archive
     *
     * @return Comment of the archive.
     * @since Ant 1.6.3
     */
    public String getComment() {
        return comment;
    }

    /**
     * Set the compression level to use.  Default is
     * ZipOutputStream.DEFAULT_COMPRESSION.
     * @param level compression level.
     * @since Ant 1.7
     */
    public void setLevel(final int level) {
        this.level = level;
    }

    /**
     * Get the compression level.
     * @return compression level.
     * @since Ant 1.7
     */
    public int getLevel() {
        return level;
    }

    /**
     * Whether the file modification times will be rounded up to the
     * next even number of seconds.
     *
     * <p>Zip archives store file modification times with a
     * granularity of two seconds, so the times will either be rounded
     * up or down.  If you round down, the archive will always seem
     * out-of-date when you rerun the task, so the default is to round
     * up.  Rounding up may lead to a different type of problems like
     * JSPs inside a web archive that seem to be slightly more recent
     * than precompiled pages, rendering precompilation useless.</p>
     * @param r a <code>boolean</code> value
     * @since Ant 1.6.2
     */
    public void setRoundUp(final boolean r) {
        roundUp = r;
    }

    /**
     * Assume 0 Unix mode is intentional.
     * @param b boolean
     * @since Ant 1.8.0
     */
    public void setPreserve0Permissions(final boolean b) {
        preserve0Permissions = b;
    }

    /**
     * Assume 0 Unix mode is intentional.
     * @return boolean
     * @since Ant 1.8.0
     */
    public boolean getPreserve0Permissions() {
        return preserve0Permissions;
    }

    /**
     * Whether to set the language encoding flag.
     * @param b boolean
     * @since Ant 1.8.0
     */
    public void setUseLanguageEncodingFlag(final boolean b) {
        useLanguageEncodingFlag = b;
    }

    /**
     * Whether the language encoding flag will be used.
     * @return boolean
     * @since Ant 1.8.0
     */
    public boolean getUseLanguageEnodingFlag() {
        return useLanguageEncodingFlag;
    }

    /**
     * Whether Unicode extra fields will be created.
     * @param b boolean
     * @since Ant 1.8.0
     */
    public void setCreateUnicodeExtraFields(final UnicodeExtraField b) {
        createUnicodeExtraFields = b;
    }

    /**
     * Whether Unicode extra fields will be created.
     * @return boolean
     * @since Ant 1.8.0
     */
    public UnicodeExtraField getCreateUnicodeExtraFields() {
        return createUnicodeExtraFields;
    }

    /**
     * Whether to fall back to UTF-8 if a name cannot be encoded using
     * the specified encoding.
     *
     * <p>Defaults to false.</p>
     *
     * @param b boolean
     * @since Ant 1.8.0
     */
    public void setFallBackToUTF8(final boolean b) {
        fallBackToUTF8 = b;
    }

    /**
     * Whether to fall back to UTF-8 if a name cannot be encoded using
     * the specified encoding.
     *
     * @return boolean
     * @since Ant 1.8.0
     */
    public boolean getFallBackToUTF8() {
        return fallBackToUTF8;
    }

    /**
     * Whether Zip64 extensions should be used.
     * @param b boolean
     * @since Ant 1.9.1
     */
    public void setZip64Mode(final Zip64ModeAttribute b) {
        zip64Mode = b;
    }

    /**
     * Whether Zip64 extensions will be used.
     * @return boolean
     * @since Ant 1.9.1
     */
    public Zip64ModeAttribute getZip64Mode() {
        return zip64Mode;
    }

    /**
     * Set all stored file modification times to {@code time}.
     * @param time Milliseconds since 1970-01-01 00:00, or
     *        <code>YYYY-MM-DD{T/ }HH:MM[:SS[.SSS]][ ][\u00b1ZZ[[:]ZZ]]</code>, or
     *        <code>MM/DD/YYYY HH:MM[:SS] {AM/PM}</code>, where {a/b} indicates
     *        that you must choose one of a or b, and [c] indicates that you
     *        may use or omit c. \u00b1ZZZZ is the timezone offset, and may be
     *        literally "Z" to mean GMT.
     * @since Ant 1.10.2
     */
    public void setModificationtime(String time) {
        fixedModTime = time;
    }

    /**
     * The file modification time previously provided to
     * {@link #setModificationtime(String)} or {@code null} if unset.
     * @return String
     * @since Ant 1.10.2
     */
    public String getModificationtime() {
        return fixedModTime;
    }

    /**
     * validate and build
     * @throws BuildException on error
     */
    @Override
    public void execute() throws BuildException {

        if (doubleFilePass) {
            skipWriting = true;
            executeMain();
            skipWriting = false;
            executeMain();
        } else {
            executeMain();
        }
    }

    /**
     * Get the value of the updatedFile attribute.
     * This should only be called after executeMain has been
     * called.
     * @return true if executeMain has written to the zip file.
     */
    protected boolean hasUpdatedFile() {
        return updatedFile;
    }

    /**
     * Build the zip file.
     * This is called twice if doubleFilePass is true.
     * @throws BuildException on error
     */
    public void executeMain() throws BuildException {

        checkAttributesAndElements();

        // Renamed version of original file, if it exists
        File renamedFile = null;
        addingNewFiles = true;

        processDoUpdate();
        processGroupFilesets();

        // collect filesets to pass them to getResourcesToAdd
        final List<ResourceCollection> vfss = new ArrayList<>();
        if (baseDir != null) {
            final FileSet fs = getImplicitFileSet().clone();
            fs.setDir(baseDir);
            vfss.add(fs);
        }
        vfss.addAll(resources);

        final ResourceCollection[] fss =
            vfss.toArray(new ResourceCollection[vfss.size()]);

        boolean success = false;
        try {
            // can also handle empty archives
            final ArchiveState state = getResourcesToAdd(fss, zipFile, false);

            // quick exit if the target is up to date
            if (!state.isOutOfDate()) {
                return;
            }

            final File parent = zipFile.getParentFile();
            if (parent != null && !parent.isDirectory()
                && !(parent.mkdirs() || parent.isDirectory())) {
                throw new BuildException(
                    "Failed to create missing parent directory for %s",
                    zipFile);
            }

            updatedFile = true;
            if (!zipFile.exists() && state.isWithoutAnyResources()) {
                createEmptyZip(zipFile);
                return;
            }
            final Resource[][] addThem = state.getResourcesToAdd();

            if (doUpdate) {
                renamedFile = renameFile();
            }

            final String action = doUpdate ? "Updating " : "Building ";

            if (!skipWriting) {
                log(action + archiveType + ": " + zipFile.getAbsolutePath());
            }

            ZipOutputStream zOut = null;
            try {
                if (!skipWriting) {
                    zOut = new ZipOutputStream(zipFile);

                    zOut.setEncoding(encoding);
                    zOut.setUseLanguageEncodingFlag(useLanguageEncodingFlag);
                    zOut.setCreateUnicodeExtraFields(createUnicodeExtraFields.
                                                     getPolicy());
                    zOut.setFallbackToUTF8(fallBackToUTF8);
                    zOut.setMethod(doCompress
                        ? ZipOutputStream.DEFLATED : ZipOutputStream.STORED);
                    zOut.setLevel(level);
                    zOut.setUseZip64(zip64Mode.getMode());
                }
                initZipOutputStream(zOut);

                // Add the explicit resource collections to the archive.
                for (int i = 0; i < fss.length; i++) {
                    if (addThem[i].length != 0) {
                        addResources(fss[i], addThem[i], zOut);
                    }
                }

                if (doUpdate) {
                    addingNewFiles = false;
                    final ZipFileSet oldFiles = new ZipFileSet();
                    oldFiles.setProject(getProject());
                    oldFiles.setSrc(renamedFile);
                    oldFiles.setDefaultexcludes(false);

                    for (String addedFile : addedFiles) {
                        oldFiles.createExclude().setName(addedFile);
                    }
                    final DirectoryScanner ds =
                        oldFiles.getDirectoryScanner(getProject());
                    ((ZipScanner) ds).setEncoding(encoding);

                    Stream<String> includedResourceNames =
                        Stream.of(ds.getIncludedFiles());

                    if (!doFilesonly) {
                        includedResourceNames =
                            Stream.concat(includedResourceNames,
                                Stream.of(ds.getIncludedDirectories()));
                    }

                    Resource[] r = includedResourceNames.map(ds::getResource)
                        .toArray(Resource[]::new);

                    addResources(oldFiles, r, zOut);
                }
                if (zOut != null) {
                    zOut.setComment(comment);
                }
                finalizeZipOutputStream(zOut);

                // If we've been successful on an update, delete the
                // temporary file
                if (doUpdate) {
                    if (!renamedFile.delete()) {
                        log("Warning: unable to delete temporary file "
                            + renamedFile.getName(), Project.MSG_WARN);
                    }
                }
                success = true;
            } finally {
                // Close the output stream.
                closeZout(zOut, success);
            }
        } catch (final IOException ioe) {
            String msg = "Problem creating " + archiveType + ": "
                + ioe.getMessage();

            // delete a bogus ZIP file (but only if it's not the original one)
            if ((!doUpdate || renamedFile != null) && !zipFile.delete()) {
                msg += " (and the archive is probably corrupt but I could not "
                    + "delete it)";
            }

            if (doUpdate && renamedFile != null) {
                try {
                    FILE_UTILS.rename(renamedFile, zipFile);
                } catch (final IOException e) {
                    msg += " (and I couldn't rename the temporary file "
                            + renamedFile.getName() + " back)";
                }
            }

            throw new BuildException(msg, ioe, getLocation());
        } finally {
            cleanUp();
        }
    }

    /** rename the zip file. */
    private File renameFile() {
        final File renamedFile = FILE_UTILS.createTempFile(
            "zip", ".tmp", zipFile.getParentFile(), true, false);
        try {
            FILE_UTILS.rename(zipFile, renamedFile);
        } catch (final SecurityException | IOException e) {
            throw new BuildException(
                "Unable to rename old file (%s) to temporary file",
                zipFile.getAbsolutePath());
        }
        return renamedFile;
    }

    /** Close zout */
    private void closeZout(final ZipOutputStream zOut, final boolean success)
        throws IOException {
        if (zOut == null) {
            return;
        }
        try {
            zOut.close();
        } catch (final IOException ex) {
            // If we're in this finally clause because of an
            // exception, we don't really care if there's an
            // exception when closing the stream. E.g. if it
            // throws "ZIP file must have at least one entry",
            // because an exception happened before we added
            // any files, then we must swallow this
            // exception. Otherwise, the error that's reported
            // will be the close() error, which is not the
            // real cause of the problem.
            if (success) {
                throw ex;
            }
        }
    }

    /** Check the attributes and elements */
    private void checkAttributesAndElements() {
        if (baseDir == null && resources.isEmpty() && groupfilesets.isEmpty()
            && "zip".equals(archiveType)) {
            throw new BuildException(
                "basedir attribute must be set, or at least one resource collection must be given!");
        }

        if (zipFile == null) {
            throw new BuildException("You must specify the %s file to create!",
                archiveType);
        }

        if (fixedModTime != null) {
            try {
                modTimeMillis = DateUtils.parseLenientDateTime(fixedModTime).getTime();
            } catch (ParseException pe) {
                throw new BuildException("Failed to parse date string %s.", fixedModTime);
            }
            if (roundUp) {
                modTimeMillis += ROUNDUP_MILLIS;
            }
        }

        if (zipFile.exists() && !zipFile.isFile()) {
            throw new BuildException("%s is not a file.", zipFile);
        }

        if (zipFile.exists() && !zipFile.canWrite()) {
            throw new BuildException("%s is read-only.", zipFile);
        }
    }

    /** Process doupdate */
    private void processDoUpdate() {
        // Whether or not an actual update is required -
        // we don't need to update if the original file doesn't exist
        if (doUpdate && !zipFile.exists()) {
            doUpdate = false;
            logWhenWriting("ignoring update attribute as " + archiveType
                           + " doesn't exist.", Project.MSG_DEBUG);
        }
    }

    /** Process groupfilesets */
    private void processGroupFilesets() {
        // Add the files found in groupfileset to fileset
        for (FileSet fs : groupfilesets) {
            logWhenWriting("Processing groupfileset ", Project.MSG_VERBOSE);
            final FileScanner scanner = fs.getDirectoryScanner(getProject());
            final File basedir = scanner.getBasedir();
            for (String file : scanner.getIncludedFiles()) {
                logWhenWriting("Adding file " + file + " to fileset",
                               Project.MSG_VERBOSE);
                final ZipFileSet zf = new ZipFileSet();
                zf.setProject(getProject());
                zf.setSrc(new File(basedir, file));
                add(zf);
                filesetsFromGroupfilesets.add(zf);
            }
        }
    }

    /**
     * Indicates if the task is adding new files into the archive as opposed to
     * copying back unchanged files from the backup copy
     * @return true if adding new files
     */
    protected final boolean isAddingNewFiles() {
        return addingNewFiles;
    }

    /**
     * Add the given resources.
     *
     * @param fileset may give additional information like fullpath or
     * permissions.
     * @param resources the resources to add
     * @param zOut the stream to write to
     * @throws IOException on error
     *
     * @since Ant 1.5.2
     */
    protected final void addResources(final FileSet fileset, final Resource[] resources,
                                      final ZipOutputStream zOut)
        throws IOException {

        String prefix = "";
        String fullpath = "";
        int dirMode = ArchiveFileSet.DEFAULT_DIR_MODE;
        int fileMode = ArchiveFileSet.DEFAULT_FILE_MODE;

        ArchiveFileSet zfs = null;
        if (fileset instanceof ArchiveFileSet) {
            zfs = (ArchiveFileSet) fileset;
            prefix = zfs.getPrefix(getProject());
            fullpath = zfs.getFullpath(getProject());
            dirMode = zfs.getDirMode(getProject());
            fileMode = zfs.getFileMode(getProject());
        }

        if (prefix.length() > 0 && fullpath.length() > 0) {
            throw new BuildException(
                "Both prefix and fullpath attributes must not be set on the same fileset.");
        }

        if (resources.length != 1 && fullpath.length() > 0) {
            throw new BuildException(
                "fullpath attribute may only be specified for filesets that specify a single file.");
        }

        if (!prefix.isEmpty()) {
            if (!prefix.endsWith("/") && !prefix.endsWith("\\")) {
                prefix += "/";
            }
            addParentDirs(null, prefix, zOut, "", dirMode);
        }

        ZipFile zf = null;
        try {
            boolean dealingWithFiles = false;
            File base = null;

            if (zfs == null || zfs.getSrc(getProject()) == null) {
                dealingWithFiles = true;
                base = fileset.getDir(getProject());
            } else if (zfs instanceof ZipFileSet) {
                zf = new ZipFile(zfs.getSrc(getProject()), encoding);
            }

            for (Resource resource : resources) {
                String name;
                if (fullpath.isEmpty()) {
                    name = resource.getName();
                } else {
                    name = fullpath;
                }
                name = name.replace(File.separatorChar, '/');

                if (name.isEmpty()) {
                    continue;
                }

                if (resource.isDirectory()) {
                    if (doFilesonly) {
                        continue;
                    }
                    final int thisDirMode = zfs != null && zfs.hasDirModeBeenSet()
                        ? dirMode : getUnixMode(resource, zf, dirMode);
                    addDirectoryResource(resource, name, prefix,
                                         base, zOut,
                                         dirMode, thisDirMode);

                } else { // !isDirectory

                    addParentDirs(base, name, zOut, prefix, dirMode);

                    if (dealingWithFiles) {
                        final File f = FILE_UTILS.resolveFile(base,
                                                        resource.getName());
                        zipFile(f, zOut, prefix + name, fileMode);
                    } else {
                        final int thisFileMode =
                            zfs != null && zfs.hasFileModeBeenSet()
                            ? fileMode : getUnixMode(resource, zf,
                                                     fileMode);
                        addResource(resource, name, prefix,
                                    zOut, thisFileMode, zf,
                                    zfs == null
                                    ? null : zfs.getSrc(getProject()));
                    }
                }
            }
        } finally {
            if (zf != null) {
                zf.close();
            }
        }
    }

    /**
     * Add a directory entry to the archive using a specified
     * Unix-mode and the default mode for its parent directories (if
     * necessary).
     */
    private void addDirectoryResource(final Resource r, String name, final String prefix,
                                      final File base, final ZipOutputStream zOut,
                                      final int defaultDirMode, final int thisDirMode)
        throws IOException {

        if (!name.endsWith("/")) {
            name = name + "/";
        }

        final int nextToLastSlash = name.lastIndexOf('/', name.length() - 2);
        if (nextToLastSlash != -1) {
            addParentDirs(base, name.substring(0, nextToLastSlash + 1),
                          zOut, prefix, defaultDirMode);
        }
        zipDir(r, zOut, prefix + name, thisDirMode,
               r instanceof ZipResource
               ? ((ZipResource) r).getExtraFields() : null);
    }

    /**
     * Determine a Resource's Unix mode or return the given default
     * value if not available.
     */
    private int getUnixMode(final Resource r, final ZipFile zf, final int defaultMode) {

        int unixMode = defaultMode;
        if (zf != null) {
            final ZipEntry ze = zf.getEntry(r.getName());
            unixMode = ze.getUnixMode();
            if ((unixMode == 0 || unixMode == UnixStat.DIR_FLAG)
                && !preserve0Permissions) {
                unixMode = defaultMode;
            }
        } else if (r instanceof ArchiveResource) {
            unixMode = ((ArchiveResource) r).getMode();
        }
        return unixMode;
    }

    /**
     * Add a file entry.
     */
    private void addResource(final Resource r, final String name, final String prefix,
                             final ZipOutputStream zOut, final int mode,
                             final ZipFile zf, final File fromArchive)
        throws IOException {

        if (zf != null) {
            final ZipEntry ze = zf.getEntry(r.getName());

            if (ze != null) {
                final boolean oldCompress = doCompress;
                if (keepCompression) {
                    doCompress = (ze.getMethod() == ZipEntry.DEFLATED);
                }
<<<<<<< HEAD
                try (final BufferedInputStream is = new BufferedInputStream(zf.getInputStream(ze))) {
=======
                InputStream is = null;
                try {
                    is = new BufferedInputStream(zf.getInputStream(ze));
>>>>>>> 246bc2bb
                    zipFile(is, zOut, prefix + name, ze.getTime(),
                            fromArchive, mode, ze.getExtraFields(true));
                } finally {
                    doCompress = oldCompress;
                }
            }
        } else {
<<<<<<< HEAD
            try (final BufferedInputStream is = new BufferedInputStream(r.getInputStream())) {
=======
            InputStream is = null;
            try {
                is = new BufferedInputStream(r.getInputStream());
>>>>>>> 246bc2bb
                zipFile(is, zOut, prefix + name, r.getLastModified(),
                        fromArchive, mode, r instanceof ZipResource
                        ? ((ZipResource) r).getExtraFields() : null);
            }
        }
    }

    /**
     * Add the given resources.
     *
     * @param rc may give additional information like fullpath or
     * permissions.
     * @param resources the resources to add
     * @param zOut the stream to write to
     * @throws IOException on error
     *
     * @since Ant 1.7
     */
    protected final void addResources(final ResourceCollection rc,
                                      final Resource[] resources,
                                      final ZipOutputStream zOut)
        throws IOException {
        if (rc instanceof FileSet) {
            addResources((FileSet) rc, resources, zOut);
            return;
        }
        for (final Resource resource : resources) {
            String name = resource.getName();
            if (name == null) {
                continue;
            }
            name = name.replace(File.separatorChar, '/');

            if (name.isEmpty()) {
                continue;
            }
            if (resource.isDirectory() && doFilesonly) {
                continue;
            }
            File base = null;
            final FileProvider fp = resource.as(FileProvider.class);
            if (fp != null) {
                base = ResourceUtils.asFileResource(fp).getBaseDir();
            }

            if (resource.isDirectory()) {
                addDirectoryResource(resource, name, "", base, zOut,
                                     ArchiveFileSet.DEFAULT_DIR_MODE,
                                     ArchiveFileSet.DEFAULT_DIR_MODE);

            } else {
                addParentDirs(base, name, zOut, "",
                              ArchiveFileSet.DEFAULT_DIR_MODE);

                if (fp != null) {
                    final File f = (fp).getFile();
                    zipFile(f, zOut, name, ArchiveFileSet.DEFAULT_FILE_MODE);
                } else {
                    addResource(resource, name, "", zOut,
                                ArchiveFileSet.DEFAULT_FILE_MODE,
                                null, null);
                }
            }
        }
    }

    /**
     * method for subclasses to override
     * @param zOut the zip output stream
     * @throws IOException on output error
     * @throws BuildException on other errors
     */
    protected void initZipOutputStream(final ZipOutputStream zOut)
        throws IOException, BuildException {
    }

    /**
     * method for subclasses to override
     * @param zOut the zip output stream
     * @throws IOException on output error
     * @throws BuildException on other errors
     */
    protected void finalizeZipOutputStream(final ZipOutputStream zOut)
        throws IOException, BuildException {
    }

    /**
     * Create an empty zip file
     * @param zipFile the zip file
     * @return true for historic reasons
     * @throws BuildException on error
     */
    protected boolean createEmptyZip(final File zipFile) throws BuildException {
        // In this case using java.util.zip will not work
        // because it does not permit a zero-entry archive.
        // Must create it manually.
        if (!skipWriting) {
            log("Note: creating empty " + archiveType + " archive " + zipFile,
                Project.MSG_INFO);
        }
        try (OutputStream os = Files.newOutputStream(zipFile.toPath())) {
            // CheckStyle:MagicNumber OFF
            // Cf. PKZIP specification.
            final byte[] empty = new byte[22];
            empty[0] = 80; // P
            empty[1] = 75; // K
            empty[2] = 5;
            empty[3] = 6;
            // remainder zeros
            // CheckStyle:MagicNumber ON
            os.write(empty);
        } catch (final IOException ioe) {
            throw new BuildException("Could not create empty ZIP archive "
                                     + "(" + ioe.getMessage() + ")", ioe,
                                     getLocation());
        }
        return true;
    }

    /**
     * @since Ant 1.5.2
     */
    private synchronized ZipScanner getZipScanner() {
        if (zs == null) {
            zs = new ZipScanner();
            zs.setEncoding(encoding);
            zs.setSrc(zipFile);
        }
        return zs;
    }

    /**
     * Collect the resources that are newer than the corresponding
     * entries (or missing) in the original archive.
     *
     * <p>If we are going to recreate the archive instead of updating
     * it, all resources should be considered as new, if a single one
     * is.  Because of this, subclasses overriding this method must
     * call <code>super.getResourcesToAdd</code> and indicate with the
     * third arg if they already know that the archive is
     * out-of-date.</p>
     *
     * <p>This method first delegates to getNonFileSetResourcesToAdd
     * and then invokes the FileSet-arg version.  All this to keep
     * backwards compatibility for subclasses that don't know how to
     * deal with non-FileSet ResourceCollections.</p>
     *
     * @param rcs The resource collections to grab resources from
     * @param zipFile intended archive file (may or may not exist)
     * @param needsUpdate whether we already know that the archive is
     * out-of-date.  Subclasses overriding this method are supposed to
     * set this value correctly in their call to
     * <code>super.getResourcesToAdd</code>.
     * @return an array of resources to add for each fileset passed in as well
     *         as a flag that indicates whether the archive is uptodate.
     *
     * @exception BuildException if it likes
     * @since Ant 1.7
     */
    protected ArchiveState getResourcesToAdd(final ResourceCollection[] rcs,
                                             final File zipFile,
                                             final boolean needsUpdate)
        throws BuildException {
        final List<ResourceCollection> filesets = new ArrayList<>();
        final List<ResourceCollection> rest = new ArrayList<>();
        for (ResourceCollection rc : rcs) {
            if (rc instanceof FileSet) {
                filesets.add(rc);
            } else {
                rest.add(rc);
            }
        }
        final ResourceCollection[] rc =
            rest.toArray(new ResourceCollection[rest.size()]);
        ArchiveState as = getNonFileSetResourcesToAdd(rc, zipFile,
                                                      needsUpdate);

        final FileSet[] fs = filesets.toArray(new FileSet[filesets
                                                                .size()]);
        final ArchiveState as2 = getResourcesToAdd(fs, zipFile, as.isOutOfDate());
        if (!as.isOutOfDate() && as2.isOutOfDate()) {
            /*
             * Bad luck.
             *
             * There are resources in the filesets that make the
             * archive out of date, but not in the non-fileset
             * resources. We need to rescan the non-FileSets to grab
             * all of them now.
             */
            as = getNonFileSetResourcesToAdd(rc, zipFile, true);
        }

        final Resource[][] toAdd = new Resource[rcs.length][];
        int fsIndex = 0;
        int restIndex = 0;
        for (int i = 0; i < rcs.length; i++) {
            if (rcs[i] instanceof FileSet) {
                toAdd[i] = as2.getResourcesToAdd()[fsIndex++];
            } else {
                toAdd[i] = as.getResourcesToAdd()[restIndex++];
            }
        }
        return new ArchiveState(as2.isOutOfDate(), toAdd);
    }

    /*
     * This is yet another hacky construct to extend the FileSet[]
     * getResourcesToAdd method so we can pass the information whether
     * non-fileset resources have been available to it without having
     * to move the withEmpty behavior checks (since either would break
     * subclasses in several ways).
     */
    private static final ThreadLocal<Boolean> HAVE_NON_FILE_SET_RESOURCES_TO_ADD = new ThreadLocal<Boolean>() {
            @Override
            protected Boolean initialValue() {
                return Boolean.FALSE;
            }
        };

    /**
     * Collect the resources that are newer than the corresponding
     * entries (or missing) in the original archive.
     *
     * <p>If we are going to recreate the archive instead of updating
     * it, all resources should be considered as new, if a single one
     * is.  Because of this, subclasses overriding this method must
     * call <code>super.getResourcesToAdd</code> and indicate with the
     * third arg if they already know that the archive is
     * out-of-date.</p>
     *
     * @param filesets The filesets to grab resources from
     * @param zipFile intended archive file (may or may not exist)
     * @param needsUpdate whether we already know that the archive is
     * out-of-date.  Subclasses overriding this method are supposed to
     * set this value correctly in their call to
     * <code>super.getResourcesToAdd</code>.
     * @return an array of resources to add for each fileset passed in as well
     *         as a flag that indicates whether the archive is uptodate.
     *
     * @exception BuildException if it likes
     */
    protected ArchiveState getResourcesToAdd(final FileSet[] filesets,
                                             final File zipFile,
                                             boolean needsUpdate)
        throws BuildException {

        final Resource[][] initialResources = grabResources(filesets);
        if (isEmpty(initialResources)) {
            if (Boolean.FALSE.equals(HAVE_NON_FILE_SET_RESOURCES_TO_ADD.get())) {
                if (needsUpdate && doUpdate) {
                    /*
                     * This is a rather hairy case.
                     *
                     * One of our subclasses knows that we need to
                     * update the archive, but at the same time, there
                     * are no resources known to us that would need to
                     * be added.  Only the subclass seems to know
                     * what's going on.
                     *
                     * This happens if <jar> detects that the manifest
                     * has changed, for example.  The manifest is not
                     * part of any resources because of our support
                     * for inline <manifest>s.
                     *
                     * If we invoke createEmptyZip like Ant 1.5.2 did,
                     * we'll loose all stuff that has been in the
                     * original archive (bugzilla report 17780).
                     */
                    return new ArchiveState(true, initialResources);
                }

                if ("skip".equals(emptyBehavior)) {
                    if (doUpdate) {
                        logWhenWriting(archiveType + " archive " + zipFile
                                       + " not updated because no new files were"
                                       + " included.", Project.MSG_VERBOSE);
                    } else {
                        logWhenWriting("Warning: skipping " + archiveType
                                       + " archive " + zipFile
                                       + " because no files were included.",
                                       Project.MSG_WARN);
                    }
                } else if ("fail".equals(emptyBehavior)) {
                    throw new BuildException("Cannot create " + archiveType
                                             + " archive " + zipFile
                                             + ": no files were included.",
                                             getLocation());
                } else {
                    // Create.
                    if (!zipFile.exists())  {
                        needsUpdate = true;
                    }
                }
            }

            // either there are non-fileset resources or we
            // (re-)create the archive anyway
            return new ArchiveState(needsUpdate, initialResources);
        }

        // initialResources is not empty

        if (!zipFile.exists()) {
            return new ArchiveState(true, initialResources);
        }

        if (needsUpdate && !doUpdate) {
            // we are recreating the archive, need all resources
            return new ArchiveState(true, initialResources);
        }

        final Resource[][] newerResources = new Resource[filesets.length][];

        for (int i = 0; i < filesets.length; i++) {
            if (!(fileset instanceof ZipFileSet)
                || ((ZipFileSet) fileset).getSrc(getProject()) == null) {
                final File base = filesets[i].getDir(getProject());

                for (int j = 0; j < initialResources[i].length; j++) {
                    final File resourceAsFile =
                        FILE_UTILS.resolveFile(base,
                                              initialResources[i][j].getName());
                    if (resourceAsFile.equals(zipFile)) {
                        throw new BuildException("A zip file cannot include "
                                                 + "itself", getLocation());
                    }
                }
            }
        }

        for (int i = 0; i < filesets.length; i++) {
            if (initialResources[i].length == 0) {
                newerResources[i] = new Resource[] {};
                continue;
            }

            FileNameMapper myMapper = new IdentityMapper();
            if (filesets[i] instanceof ZipFileSet) {
                final ZipFileSet zfs = (ZipFileSet) filesets[i];
                if (zfs.getFullpath(getProject()) != null
                    && !zfs.getFullpath(getProject()).equals("")) {
                    // in this case all files from origin map to
                    // the fullPath attribute of the zipfileset at
                    // destination
                    final MergingMapper fm = new MergingMapper();
                    fm.setTo(zfs.getFullpath(getProject()));
                    myMapper = fm;

                } else if (zfs.getPrefix(getProject()) != null
                           && !zfs.getPrefix(getProject()).equals("")) {
                    final GlobPatternMapper gm = new GlobPatternMapper();
                    gm.setFrom("*");
                    String prefix = zfs.getPrefix(getProject());
                    if (!prefix.endsWith("/") && !prefix.endsWith("\\")) {
                        prefix += "/";
                    }
                    gm.setTo(prefix + "*");
                    myMapper = gm;
                }
            }

            newerResources[i] = selectOutOfDateResources(initialResources[i],
                                                         myMapper);
            needsUpdate = needsUpdate || (newerResources[i].length > 0);

            if (needsUpdate && !doUpdate) {
                // we will return initialResources anyway, no reason
                // to scan further.
                break;
            }
        }

        if (needsUpdate && !doUpdate) {
            // we are recreating the archive, need all resources
            return new ArchiveState(true, initialResources);
        }

        return new ArchiveState(needsUpdate, newerResources);
    }

    /**
     * Collect the resources that are newer than the corresponding
     * entries (or missing) in the original archive.
     *
     * <p>If we are going to recreate the archive instead of updating
     * it, all resources should be considered as new, if a single one
     * is.  Because of this, subclasses overriding this method must
     * call <code>super.getResourcesToAdd</code> and indicate with the
     * third arg if they already know that the archive is
     * out-of-date.</p>
     *
     * @param rcs The filesets to grab resources from
     * @param zipFile intended archive file (may or may not exist)
     * @param needsUpdate whether we already know that the archive is
     * out-of-date.  Subclasses overriding this method are supposed to
     * set this value correctly in their call to
     * <code>super.getResourcesToAdd</code>.
     * @return an array of resources to add for each fileset passed in as well
     *         as a flag that indicates whether the archive is uptodate.
     *
     * @exception BuildException if it likes
     */
    protected ArchiveState getNonFileSetResourcesToAdd(final ResourceCollection[] rcs,
                                                       final File zipFile,
                                                       boolean needsUpdate)
        throws BuildException {
        /*
         * Backwards compatibility forces us to repeat the logic of
         * getResourcesToAdd(FileSet[], ...) here once again.
         */

        final Resource[][] initialResources = grabNonFileSetResources(rcs);
        final boolean empty = isEmpty(initialResources);
        HAVE_NON_FILE_SET_RESOURCES_TO_ADD.set(Boolean.valueOf(!empty));
        if (empty) {
            // no emptyBehavior handling since the FileSet version
            // will take care of it.
            return new ArchiveState(needsUpdate, initialResources);
        }

        // initialResources is not empty

        if (!zipFile.exists()) {
            return new ArchiveState(true, initialResources);
        }

        if (needsUpdate && !doUpdate) {
            // we are recreating the archive, need all resources
            return new ArchiveState(true, initialResources);
        }

        final Resource[][] newerResources = new Resource[rcs.length][];

        for (int i = 0; i < rcs.length; i++) {
            if (initialResources[i].length == 0) {
                newerResources[i] = new Resource[] {};
                continue;
            }

            for (int j = 0; j < initialResources[i].length; j++) {
                final FileProvider fp =
                    initialResources[i][j].as(FileProvider.class);
                if (fp != null && zipFile.equals(fp.getFile())) {
                    throw new BuildException("A zip file cannot include itself",
                        getLocation());
                }
            }

            newerResources[i] = selectOutOfDateResources(initialResources[i],
                                                         new IdentityMapper());
            needsUpdate = needsUpdate || (newerResources[i].length > 0);

            if (needsUpdate && !doUpdate) {
                // we will return initialResources anyway, no reason
                // to scan further.
                break;
            }
        }

        if (needsUpdate && !doUpdate) {
            // we are recreating the archive, need all resources
            return new ArchiveState(true, initialResources);
        }

        return new ArchiveState(needsUpdate, newerResources);
    }

    private Resource[] selectOutOfDateResources(final Resource[] initial,
                                                final FileNameMapper mapper) {
        final Resource[] rs = selectFileResources(initial);
        Resource[] result =
            ResourceUtils.selectOutOfDateSources(this, rs, mapper,
                                                 getZipScanner(),
                                                 ZIP_FILE_TIMESTAMP_GRANULARITY);
        if (!doFilesonly) {
            final Union u = new Union();
            u.addAll(Arrays.asList(selectDirectoryResources(initial)));
            final ResourceCollection rc =
                ResourceUtils.selectSources(this, u, mapper,
                                            getZipScanner(),
                                            MISSING_DIR_PROVIDER);
            if (!rc.isEmpty()) {
                final List<Resource> newer = new ArrayList<>();
                newer.addAll(Arrays.asList(((Union) rc).listResources()));
                newer.addAll(Arrays.asList(result));
                result = newer.toArray(result);
            }
        }
        return result;
    }

    /**
     * Fetch all included and not excluded resources from the sets.
     *
     * <p>Included directories will precede included files.</p>
     * @param filesets an array of filesets
     * @return the resources included
     * @since Ant 1.5.2
     */
    protected Resource[][] grabResources(final FileSet[] filesets) {
        final Resource[][] result = new Resource[filesets.length][];
        for (int i = 0; i < filesets.length; i++) {
            boolean skipEmptyNames = true;
            if (filesets[i] instanceof ZipFileSet) {
                final ZipFileSet zfs = (ZipFileSet) filesets[i];
                skipEmptyNames = zfs.getPrefix(getProject()).isEmpty()
                    && zfs.getFullpath(getProject()).isEmpty();
            }
            final DirectoryScanner rs =
                filesets[i].getDirectoryScanner(getProject());
            if (rs instanceof ZipScanner) {
                ((ZipScanner) rs).setEncoding(encoding);
            }
            final List<Resource> resources = new Vector<>();
            if (!doFilesonly) {
                for (String d : rs.getIncludedDirectories()) {
                    if (!(d.isEmpty() && skipEmptyNames)) {
                        resources.add(rs.getResource(d));
                    }
                }
            }
            for (String f : rs.getIncludedFiles()) {
                if (!(f.isEmpty() && skipEmptyNames)) {
                    resources.add(rs.getResource(f));
                }
            }
            result[i] = resources.toArray(new Resource[resources.size()]);
        }
        return result;
    }

    /**
     * Fetch all included and not excluded resources from the collections.
     *
     * <p>Included directories will precede included files.</p>
     * @param rcs an array of resource collections
     * @return the resources included
     * @since Ant 1.7
     */
    protected Resource[][] grabNonFileSetResources(final ResourceCollection[] rcs) {
        final Resource[][] result = new Resource[rcs.length][];
        for (int i = 0; i < rcs.length; i++) {
            final List<Resource> dirs = new ArrayList<>();
            final List<Resource> files = new ArrayList<>();
            for (final Resource r : rcs[i]) {
                if (r.isDirectory()) {
                    dirs.add(r);
                } else if (r.isExists()) {
                    files.add(r);
                }
            }
            // make sure directories are in alpha-order - this also
            // ensures parents come before their children
            Collections.sort(dirs, Comparator.comparing(Resource::getName));
            final List<Resource> rs = new ArrayList<>(dirs);
            rs.addAll(files);
            result[i] = rs.toArray(new Resource[rs.size()]);
        }
        return result;
    }

    /**
     * Add a directory to the zip stream.
     * @param dir  the directory to add to the archive
     * @param zOut the stream to write to
     * @param vPath the name this entry shall have in the archive
     * @param mode the Unix permissions to set.
     * @throws IOException on error
     * @since Ant 1.5.2
     */
    protected void zipDir(final File dir, final ZipOutputStream zOut, final String vPath,
                          final int mode)
        throws IOException {
        zipDir(dir, zOut, vPath, mode, null);
    }

    /**
     * Add a directory to the zip stream.
     * @param dir  the directory to add to the archive
     * @param zOut the stream to write to
     * @param vPath the name this entry shall have in the archive
     * @param mode the Unix permissions to set.
     * @param extra ZipExtraFields to add
     * @throws IOException on error
     * @since Ant 1.6.3
     */
    protected void zipDir(final File dir, final ZipOutputStream zOut, final String vPath,
                          final int mode, final ZipExtraField[] extra)
        throws IOException {
        zipDir(dir == null ? null : new FileResource(dir), zOut, vPath, mode,
            extra);
    }

    /**
     * Add a directory to the zip stream.
     * @param dir  the directory to add to the archive
     * @param zOut the stream to write to
     * @param vPath the name this entry shall have in the archive
     * @param mode the Unix permissions to set.
     * @param extra ZipExtraFields to add
     * @throws IOException on error
     * @since Ant 1.8.0
     */
    protected void zipDir(final Resource dir, final ZipOutputStream zOut, final String vPath,
                          final int mode, final ZipExtraField[] extra)
        throws IOException {
        if (doFilesonly) {
            logWhenWriting("skipping directory " + vPath
                           + " for file-only archive",
                           Project.MSG_VERBOSE);
            return;
        }
        if (addedDirs.get(vPath) != null) {
            // don't add directories we've already added.
            // no warning if we try, it is harmless in and of itself
            return;
        }

        logWhenWriting("adding directory " + vPath, Project.MSG_VERBOSE);
        addedDirs.put(vPath, vPath);

        if (!skipWriting) {
            final ZipEntry ze = new ZipEntry(vPath);

            // ZIPs store time with a granularity of 2 seconds, round up
            final int millisToAdd = roundUp ? ROUNDUP_MILLIS : 0;

            if (fixedModTime != null) {
                ze.setTime(modTimeMillis);
            } else if (dir != null && dir.isExists()) {
                ze.setTime(dir.getLastModified() + millisToAdd);
            } else {
                ze.setTime(System.currentTimeMillis() + millisToAdd);
            }
            ze.setSize(0);
            ze.setMethod(ZipEntry.STORED);
            // This is faintly ridiculous:
            ze.setCrc(EMPTY_CRC);
            ze.setUnixMode(mode);

            if (extra != null) {
                ze.setExtraFields(extra);
            }

            zOut.putNextEntry(ze);
        }
    }

    /*
     * This is a hacky construct to extend the zipFile method to
     * support a new parameter (extra fields to preserve) without
     * breaking subclasses that override the old method signature.
     */
    private static final ThreadLocal<ZipExtraField[]> CURRENT_ZIP_EXTRA = new ThreadLocal<>();

    /**
     * Provides the extra fields for the zip entry currently being
     * added to the archive - if any.
     * @return ZipExtraField[]
     * @since Ant 1.8.0
     */
    protected final ZipExtraField[] getCurrentExtraFields() {
        return CURRENT_ZIP_EXTRA.get();
    }

    /**
     * Sets the extra fields for the zip entry currently being
     * added to the archive - if any.
     * @param extra ZipExtraField[]
     * @since Ant 1.8.0
     */
    protected final void setCurrentExtraFields(final ZipExtraField[] extra) {
        CURRENT_ZIP_EXTRA.set(extra);
    }

    /**
     * Adds a new entry to the archive, takes care of duplicates as well.
     *
     * @param in the stream to read data for the entry from.  The
     * caller of the method is responsible for closing the stream.
     * @param zOut the stream to write to.
     * @param vPath the name this entry shall have in the archive.
     * @param lastModified last modification time for the entry.
     * @param fromArchive the original archive we are copying this
     * entry from, will be null if we are not copying from an archive.
     * @param mode the Unix permissions to set.
     *
     * @since Ant 1.5.2
     * @throws IOException on error
     */
    protected void zipFile(final InputStream in, final ZipOutputStream zOut, final String vPath,
                           final long lastModified, final File fromArchive, final int mode)
        throws IOException {
        // fromArchive is used in subclasses overriding this method

        if (entries.containsKey(vPath)) {

            if ("preserve".equals(duplicate)) {
                logWhenWriting(vPath + " already added, skipping",
                               Project.MSG_INFO);
                return;
            }
            if ("fail".equals(duplicate)) {
                throw new BuildException(
                    "Duplicate file %s was found and the duplicate attribute is 'fail'.",
                    vPath);
            }
            // duplicate equal to add, so we continue
            logWhenWriting("duplicate file " + vPath
                           + " found, adding.", Project.MSG_VERBOSE);
        } else {
            logWhenWriting("adding entry " + vPath, Project.MSG_VERBOSE);
        }

        entries.put(vPath, vPath);

        if (!skipWriting) {
            final ZipEntry ze = new ZipEntry(vPath);
            ze.setTime(fixedModTime != null ? modTimeMillis : lastModified);
            ze.setMethod(doCompress ? ZipEntry.DEFLATED : ZipEntry.STORED);
            // if the input stream doesn't support mark/reset ability, we wrap it in a
            // stream that adds that support.
            // Note: We do *not* close this newly created wrapping input stream, since
            // we don't "own" the underlying input stream that's passed to us and closing
            // that is the responsibility of the caller.
            final InputStream markableInputStream = in.markSupported() ? in : new BufferedInputStream(in);
            /*
             * ZipOutputStream.putNextEntry expects the ZipEntry to
             * know its size and the CRC sum before you start writing
             * the data when using STORED mode - unless it is seekable.
             *
             * This forces us to process the data twice.
             */
            if (!zOut.isSeekable() && !doCompress) {
                long size = 0;
                final CRC32 cal = new CRC32();
                markableInputStream.mark(Integer.MAX_VALUE);
                final byte[] buffer = new byte[BUFFER_SIZE];
                int count = 0;
                do {
                    size += count;
                    cal.update(buffer, 0, count);
                    count = markableInputStream.read(buffer, 0, buffer.length);
                } while (count != -1);
                markableInputStream.reset();
                ze.setSize(size);
                ze.setCrc(cal.getValue());
            }

            ze.setUnixMode(mode);
            final ZipExtraField[] extra = getCurrentExtraFields();
            if (extra != null) {
                ze.setExtraFields(extra);
            }

            zOut.putNextEntry(ze);

            final byte[] buffer = new byte[BUFFER_SIZE];
            int count = 0;
            do {
                if (count != 0) {
                    zOut.write(buffer, 0, count);
                }
                count = markableInputStream.read(buffer, 0, buffer.length);
            } while (count != -1);
        }
        addedFiles.add(vPath);
    }

    /**
     * Adds a new entry to the archive, takes care of duplicates as well.
     *
     * @param in the stream to read data for the entry from.  The
     * caller of the method is responsible for closing the stream.
     * @param zOut the stream to write to.
     * @param vPath the name this entry shall have in the archive.
     * @param lastModified last modification time for the entry.
     * @param fromArchive the original archive we are copying this
     * entry from, will be null if we are not copying from an archive.
     * @param mode the Unix permissions to set.
     * @param extra ZipExtraFields to add
     *
     * @since Ant 1.8.0
     * @throws IOException on error
     */
    protected final void zipFile(final InputStream in, final ZipOutputStream zOut,
                                 final String vPath, final long lastModified,
                                 final File fromArchive, final int mode,
                                 final ZipExtraField[] extra)
        throws IOException {
        try {
            setCurrentExtraFields(extra);
            zipFile(in, zOut, vPath, lastModified, fromArchive, mode);
        } finally {
            setCurrentExtraFields(null);
        }
    }

    /**
     * Method that gets called when adding from <code>java.io.File</code> instances.
     *
     * <p>This implementation delegates to the six-arg version.</p>
     *
     * @param file the file to add to the archive
     * @param zOut the stream to write to
     * @param vPath the name this entry shall have in the archive
     * @param mode the Unix permissions to set.
     * @throws IOException on error
     *
     * @since Ant 1.5.2
     */
    protected void zipFile(final File file, final ZipOutputStream zOut, final String vPath,
                           final int mode)
        throws IOException {
        if (file.equals(zipFile)) {
            throw new BuildException("A zip file cannot include itself",
                                     getLocation());
        }

<<<<<<< HEAD
        try (final BufferedInputStream bIn = new BufferedInputStream(Files.newInputStream(file.toPath()))) {
=======
        final BufferedInputStream bIn = new BufferedInputStream(new FileInputStream(file));
        try {
>>>>>>> 246bc2bb
            // ZIPs store time with a granularity of 2 seconds, round up
            zipFile(bIn, zOut, vPath,
                    file.lastModified() + (roundUp ? ROUNDUP_MILLIS : 0),
                    null, mode);
<<<<<<< HEAD
=======
        } finally {
            bIn.close();
>>>>>>> 246bc2bb
        }
    }

    /**
     * Ensure all parent dirs of a given entry have been added.
     * @param baseDir the base directory to use (may be null)
     * @param entry   the entry name to create directories from
     * @param zOut    the stream to write to
     * @param prefix  a prefix to place on the created entries
     * @param dirMode the directory mode
     * @throws IOException on error
     * @since Ant 1.5.2
     */
    protected final void addParentDirs(final File baseDir, final String entry,
                                       final ZipOutputStream zOut, final String prefix,
                                       final int dirMode)
        throws IOException {
        if (!doFilesonly) {
            final Stack<String> directories = new Stack<>();
            int slashPos = entry.length();

            while ((slashPos = entry.lastIndexOf('/', slashPos - 1)) != -1) {
                final String dir = entry.substring(0, slashPos + 1);
                if (addedDirs.get(prefix + dir) != null) {
                    break;
                }
                directories.push(dir);
            }

            while (!directories.isEmpty()) {
                final String dir = directories.pop();
                File f;
                if (baseDir != null) {
                    f = new File(baseDir, dir);
                } else {
                    f = new File(dir);
                }
                zipDir(f, zOut, prefix + dir, dirMode);
            }
        }
    }

    /**
     * Do any clean up necessary to allow this instance to be used again.
     *
     * <p>When we get here, the Zip file has been closed and all we
     * need to do is to reset some globals.</p>
     *
     * <p>This method will only reset globals that have been changed
     * during execute(), it will not alter the attributes or nested
     * child elements.  If you want to reset the instance so that you
     * can later zip a completely different set of files, you must use
     * the reset method.</p>
     *
     * @see #reset
     */
    protected void cleanUp() {
        addedDirs.clear();
        addedFiles.clear();
        entries.clear();
        addingNewFiles = false;
        doUpdate = savedDoUpdate;
        resources.removeAll(filesetsFromGroupfilesets);
        filesetsFromGroupfilesets.clear();
        HAVE_NON_FILE_SET_RESOURCES_TO_ADD.set(Boolean.FALSE);
    }

    /**
     * Makes this instance reset all attributes to their default
     * values and forget all children.
     *
     * @since Ant 1.5
     *
     * @see #cleanUp
     */
    public void reset() {
        resources.clear();
        zipFile = null;
        baseDir = null;
        groupfilesets.clear();
        duplicate = "add";
        archiveType = "zip";
        doCompress = true;
        emptyBehavior = "skip";
        doUpdate = false;
        doFilesonly = false;
        encoding = null;
    }

    /**
     * Check is the resource arrays are empty.
     * @param r the arrays to check
     * @return true if all individual arrays are empty
     *
     * @since Ant 1.5.2
     */
    protected static final boolean isEmpty(final Resource[][] r) {
        for (Resource[] element : r) {
            if (element.length > 0) {
                return false;
            }
        }
        return true;
    }

    /**
     * Drops all non-file resources from the given array.
     * @param orig the resources to filter
     * @return the filters resources
     * @since Ant 1.6
     */
    protected Resource[] selectFileResources(final Resource[] orig) {
        return selectResources(orig,
                               r -> {
                                   if (!r.isDirectory()) {
                                       return true;
                                   }
                                   if (doFilesonly) {
                                       logWhenWriting("Ignoring directory "
                                                      + r.getName()
                                                      + " as only files will"
                                                      + " be added.",
                                                      Project.MSG_VERBOSE);
                                   }
                                   return false;
                               });
    }

    /**
     * Drops all non-directory resources from the given array.
     * @param orig the resources to filter
     * @return the filters resources
     * @since Ant 1.8.0
     */
    protected Resource[] selectDirectoryResources(final Resource[] orig) {
        return selectResources(orig, Resource::isDirectory);
    }

    /**
     * Drops all resources from the given array that are not selected
     * @param orig the resources to filter
     * @param selector ResourceSelector
     * @return the filters resources
     * @since Ant 1.8.0
     */
    protected Resource[] selectResources(final Resource[] orig,
                                         final ResourceSelector selector) {
        if (orig.length == 0) {
            return orig;
        }
        Resource[] result = Stream.of(orig).filter(selector::isSelected)
            .toArray(Resource[]::new);
        return result.length == orig.length ? orig : result;
    }

    /**
     * Logs a message at the given output level, but only if this is
     * the pass that will actually create the archive.
     *
     * @param msg String
     * @param level int
     * @since Ant 1.8.0
     */
    protected void logWhenWriting(final String msg, final int level) {
        if (!skipWriting) {
            log(msg, level);
        }
    }

    /**
     * Possible behaviors when a duplicate file is added:
     * "add", "preserve" or "fail"
     */
    public static class Duplicate extends EnumeratedAttribute {
        /**
         * @see EnumeratedAttribute#getValues()
         * {@inheritDoc}
         */
        @Override
        public String[] getValues() {
            return new String[] {"add", "preserve", "fail"};
        }
    }

    /**
     * Holds the up-to-date status and the out-of-date resources of
     * the original archive.
     *
     * @since Ant 1.5.3
     */
    public static class ArchiveState {
        private final boolean outOfDate;
        private final Resource[][] resourcesToAdd;

        ArchiveState(final boolean state, final Resource[][] r) {
            outOfDate = state;
            resourcesToAdd = r;
        }

        /**
         * Return the outofdate status.
         * @return the outofdate status
         */
        public boolean isOutOfDate() {
            return outOfDate;
        }

        /**
         * Get the resources to add.
         * @return the resources to add
         */
        public Resource[][] getResourcesToAdd() {
            return resourcesToAdd;
        }
        /**
         * find out if there are absolutely no resources to add
         * @since Ant 1.6.3
         * @return true if there are no resources to add
         */
        public boolean isWithoutAnyResources() {
            if (resourcesToAdd == null)  {
                return true;
            }
            for (Resource[] element : resourcesToAdd) {
                if (element != null && element.length > 0) {
                    return false;
                }
            }
            return true;
        }
    }

    /**
     * Policy for creation of Unicode extra fields: never, always or
     * not-encodeable.
     *
     * @since Ant 1.8.0
     */
    public static final class UnicodeExtraField extends EnumeratedAttribute {
        private static final Map<String, UnicodeExtraFieldPolicy> POLICIES = new HashMap<>();
        private static final String NEVER_KEY = "never";
        private static final String ALWAYS_KEY = "always";
        private static final String N_E_KEY = "not-encodeable";
        static {
            POLICIES.put(NEVER_KEY,
                         ZipOutputStream.UnicodeExtraFieldPolicy.NEVER);
            POLICIES.put(ALWAYS_KEY,
                         ZipOutputStream.UnicodeExtraFieldPolicy.ALWAYS);
            POLICIES.put(N_E_KEY,
                         ZipOutputStream.UnicodeExtraFieldPolicy
                         .NOT_ENCODEABLE);
        }

        @Override
        public String[] getValues() {
            return new String[] {NEVER_KEY, ALWAYS_KEY, N_E_KEY};
        }

        public static final UnicodeExtraField NEVER =
            new UnicodeExtraField(NEVER_KEY);

        private UnicodeExtraField(final String name) {
            setValue(name);
        }

        public UnicodeExtraField() {
        }

        public ZipOutputStream.UnicodeExtraFieldPolicy getPolicy() {
            return POLICIES.get(getValue());
        }
    }

    /**
     * The choices for Zip64 extensions.
     *
     * <p><b>never</b>: never add any Zip64 extensions.  This will
     * cause the task to fail if you try to add entries bigger than
     * 4GB or create an archive bigger than 4GB or holding more that
     * 65535 entries.</p>
     *
     * <p><b>as-needed</b>: create Zip64 extensions only when the
     * entry's size is bigger than 4GB or one of the archive limits is
     * hit.  This mode also adds partial Zip64 extensions for all
     * deflated entries written by Ant.</p>
     *
     * <p><b>always</b>: create Zip64 extensions for all entries.</p>
     *
     * <p><b>Note</b> some ZIP implementations don't handle Zip64
     * extensions well and others may fail if the Zip64 extra field
     * data is only present inside the local file header but not the
     * central directory - which is what <em>as-needed</em> may result
     * in.  Java5 and Microsoft Visual Studio's Extension loader are
     * known to fconsider the archive broken in such cases.  If you
     * are targeting such an archiver uset the value <em>never</em>
     * unless you know you need Zip64 extensions.</p>
     *
     * @since Ant 1.9.1
     */
    public static final class Zip64ModeAttribute extends EnumeratedAttribute {
        private static final Map<String, Zip64Mode> MODES = new HashMap<>();

        private static final String NEVER_KEY = "never";
        private static final String ALWAYS_KEY = "always";
        private static final String A_N_KEY = "as-needed";
        static {
            MODES.put(NEVER_KEY, Zip64Mode.Never);
            MODES.put(ALWAYS_KEY, Zip64Mode.Always);
            MODES.put(A_N_KEY, Zip64Mode.AsNeeded);
        }

        @Override
        public String[] getValues() {
            return new String[] {NEVER_KEY, ALWAYS_KEY, A_N_KEY};
        }

        public static final Zip64ModeAttribute NEVER =
            new Zip64ModeAttribute(NEVER_KEY);
        public static final Zip64ModeAttribute AS_NEEDED =
            new Zip64ModeAttribute(A_N_KEY);

        private Zip64ModeAttribute(final String name) {
            setValue(name);
        }

        public Zip64ModeAttribute() {
        }

        public Zip64Mode getMode() {
            return MODES.get(getValue());
        }

    }
 }<|MERGE_RESOLUTION|>--- conflicted
+++ resolved
@@ -111,11 +111,6 @@
     private boolean doFilesonly = false;
     protected String archiveType = "zip";
 
-<<<<<<< HEAD
-=======
-    // For directories:
-    private static final long EMPTY_CRC = new CRC32().getValue();
->>>>>>> 246bc2bb
     protected String emptyBehavior = "skip";
     private final List<ResourceCollection> resources = new Vector<>();
     protected Hashtable<String, String> addedDirs = new Hashtable<>();
@@ -1081,13 +1076,7 @@
                 if (keepCompression) {
                     doCompress = (ze.getMethod() == ZipEntry.DEFLATED);
                 }
-<<<<<<< HEAD
                 try (final BufferedInputStream is = new BufferedInputStream(zf.getInputStream(ze))) {
-=======
-                InputStream is = null;
-                try {
-                    is = new BufferedInputStream(zf.getInputStream(ze));
->>>>>>> 246bc2bb
                     zipFile(is, zOut, prefix + name, ze.getTime(),
                             fromArchive, mode, ze.getExtraFields(true));
                 } finally {
@@ -1095,13 +1084,7 @@
                 }
             }
         } else {
-<<<<<<< HEAD
             try (final BufferedInputStream is = new BufferedInputStream(r.getInputStream())) {
-=======
-            InputStream is = null;
-            try {
-                is = new BufferedInputStream(r.getInputStream());
->>>>>>> 246bc2bb
                 zipFile(is, zOut, prefix + name, r.getLastModified(),
                         fromArchive, mode, r instanceof ZipResource
                         ? ((ZipResource) r).getExtraFields() : null);
@@ -1921,21 +1904,13 @@
                                      getLocation());
         }
 
-<<<<<<< HEAD
         try (final BufferedInputStream bIn = new BufferedInputStream(Files.newInputStream(file.toPath()))) {
-=======
-        final BufferedInputStream bIn = new BufferedInputStream(new FileInputStream(file));
-        try {
->>>>>>> 246bc2bb
             // ZIPs store time with a granularity of 2 seconds, round up
             zipFile(bIn, zOut, vPath,
                     file.lastModified() + (roundUp ? ROUNDUP_MILLIS : 0),
                     null, mode);
-<<<<<<< HEAD
-=======
         } finally {
             bIn.close();
->>>>>>> 246bc2bb
         }
     }
 
