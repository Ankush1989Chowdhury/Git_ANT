--- conflicted
+++ resolved
@@ -593,12 +593,7 @@
         }
         passedTokens.addElement(parent);
         String value = iReplaceTokens(line);
-<<<<<<< HEAD
-        if (!value.contains(beginToken) && !duplicateToken
-                && recurseDepth == 1) {
-=======
         if (!value.contains(beginToken) && !duplicateToken && recurseDepth == 1) {
->>>>>>> 291a214a
             passedTokens = null;
         } else if (duplicateToken) {
             // should always be the case...
