--- conflicted
+++ resolved
@@ -181,13 +181,9 @@
         /**
          * Copies settings from a different argument.
          *
-<<<<<<< HEAD
+         * @param other the argument to copy setting from
+         *
          * @since Ant 1.10.6
-=======
-         * @param other the argument to copy setting from
-         *
-         * @since Ant 1.9.14
->>>>>>> 6b76234c
          */
         public void copyFrom(Argument other) {
             this.parts = other.parts;
