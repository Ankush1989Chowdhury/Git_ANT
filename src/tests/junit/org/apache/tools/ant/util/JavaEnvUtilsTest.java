--- conflicted
+++ resolved
@@ -1,146 +1,140 @@
-/*
- *  Licensed to the Apache Software Foundation (ASF) under one or more
- *  contributor license agreements.  See the NOTICE file distributed with
- *  this work for additional information regarding copyright ownership.
- *  The ASF licenses this file to You under the Apache License, Version 2.0
- *  (the "License"); you may not use this file except in compliance with
- *  the License.  You may obtain a copy of the License at
- *
- *      http://www.apache.org/licenses/LICENSE-2.0
- *
- *  Unless required by applicable law or agreed to in writing, software
- *  distributed under the License is distributed on an "AS IS" BASIS,
- *  WITHOUT WARRANTIES OR CONDITIONS OF ANY KIND, either express or implied.
- *  See the License for the specific language governing permissions and
- *  limitations under the License.
- *
- */
-package org.apache.tools.ant.util;
-
-import java.io.File;
-
-import junit.framework.AssertionFailedError;
-
-import org.apache.tools.ant.taskdefs.condition.Os;
-import org.junit.Assume;
-import org.junit.Test;
-
-import static org.junit.Assert.assertEquals;
-import static org.junit.Assert.assertFalse;
-import static org.junit.Assert.assertTrue;
-
-/**
- * TestCase for JavaEnvUtils.
- *
- */
-public class JavaEnvUtilsTest {
-
-    private static final FileUtils FILE_UTILS = FileUtils.getFileUtils();
-
-
-    @Test
-    public void testGetExecutableNetware() {
-        Assume.assumeTrue("Test only runs on netware", Os.isName("netware"));
-        assertEquals("java", JavaEnvUtils.getJreExecutable("java"));
-        assertEquals("javac", JavaEnvUtils.getJdkExecutable("javac"));
-        assertEquals("foo", JavaEnvUtils.getJreExecutable("foo"));
-        assertEquals("foo", JavaEnvUtils.getJdkExecutable("foo"));
-    }
-
-    @Test
-    public void testGetExecutableWindows() {
-        Assume.assumeTrue("Test only runs on windows", Os.isFamily("windows"));
-        String javaHome =
-            FILE_UTILS.normalize(System.getProperty("java.home"))
-            .getAbsolutePath();
-
-        String j = JavaEnvUtils.getJreExecutable("java");
-        assertTrue(j.endsWith(".exe"));
-        assertTrue(j+" is absolute", (new File(j)).isAbsolute());
-        try {
-            assertTrue(j+" is normalized and in the JRE dir",
-                       j.startsWith(javaHome));
-        } catch (AssertionFailedError e) {
-            // java.home is bogus
-            assertEquals("java.exe", j);
-        }
-
-        j = JavaEnvUtils.getJdkExecutable("javac");
-        assertTrue(j.endsWith(".exe"));
-        try {
-            assertTrue(j+" is absolute", (new File(j)).isAbsolute());
-            String javaHomeParent =
-                FILE_UTILS.normalize(javaHome+"/..").getAbsolutePath();
-            assertTrue(j+" is normalized and in the JDK dir",
-                       j.startsWith(javaHomeParent));
-            assertTrue(j+" is normalized and not in the JRE dir",
-                       !j.startsWith(javaHome));
-
-        } catch (AssertionFailedError e) {
-            // java.home is bogus
-            assertEquals("javac.exe", j);
-        }
-
-        assertEquals("foo.exe", JavaEnvUtils.getJreExecutable("foo"));
-        assertEquals("foo.exe", JavaEnvUtils.getJdkExecutable("foo"));
-    }
-
-    @Test
-    public void testGetExecutableMostPlatforms() {
-        Assume.assumeTrue("Test only runs on non Netware and non Windows systems",
-                !Os.isName("netware") && !Os.isFamily("windows"));
-        String javaHome =
-            FILE_UTILS.normalize(System.getProperty("java.home"))
-            .getAbsolutePath();
-
-        // could still be OS/2
-        String extension = Os.isFamily("dos") ? ".exe" : "";
-
-        String j = JavaEnvUtils.getJreExecutable("java");
-        if (!extension.equals("")) {
-            assertTrue(j.endsWith(extension));
-        }
-        assertTrue(j+" is absolute", (new File(j)).isAbsolute());
-        assertTrue(j+" is normalized and in the JRE dir",
-                   j.startsWith(javaHome));
-
-        j = JavaEnvUtils.getJdkExecutable("javac");
-        if (!extension.equals("")) {
-            assertTrue(j.endsWith(extension));
-        }
-        assertTrue(j+" is absolute", (new File(j)).isAbsolute());
-
-        String javaHomeParent =
-            FILE_UTILS.normalize(javaHome+"/..").getAbsolutePath();
-        assertTrue(j+" is normalized and in the JDK dir",
-                   j.startsWith(javaHomeParent));
-
-<<<<<<< HEAD
-        if (JavaEnvUtils.isAtLeastJavaVersion(JavaEnvUtils.JAVA_1_9)) {
-            assertTrue(j + " is normalized and in the JRE dir",
-=======
-        if ((Os.isFamily("mac") && JavaEnvUtils.getJavaVersionNumber() <= JavaEnvUtils.VERSION_1_6)
-            || JavaEnvUtils.isAtLeastJavaVersion(JavaEnvUtils.JAVA_9)) {
-            assertTrue(j+" is normalized and in the JRE dir",
->>>>>>> 625d3d37
-                       j.startsWith(javaHome));
-        } else {
-            assertTrue(j + " is normalized and not in the JRE dir",
-                       !j.startsWith(javaHome));
-        }
-
-        assertEquals("foo"+extension,
-                     JavaEnvUtils.getJreExecutable("foo"));
-        assertEquals("foo"+extension,
-                     JavaEnvUtils.getJdkExecutable("foo"));
-    }
-
-    @Test
-    public void testIsAtLeastJavaVersion()
-    {
-        assertTrue(
-                "Current java version is not at least the current java version...",
-                JavaEnvUtils.isAtLeastJavaVersion(JavaEnvUtils.getJavaVersion()));
-    }
-  
-}
+/*
+ *  Licensed to the Apache Software Foundation (ASF) under one or more
+ *  contributor license agreements.  See the NOTICE file distributed with
+ *  this work for additional information regarding copyright ownership.
+ *  The ASF licenses this file to You under the Apache License, Version 2.0
+ *  (the "License"); you may not use this file except in compliance with
+ *  the License.  You may obtain a copy of the License at
+ *
+ *      http://www.apache.org/licenses/LICENSE-2.0
+ *
+ *  Unless required by applicable law or agreed to in writing, software
+ *  distributed under the License is distributed on an "AS IS" BASIS,
+ *  WITHOUT WARRANTIES OR CONDITIONS OF ANY KIND, either express or implied.
+ *  See the License for the specific language governing permissions and
+ *  limitations under the License.
+ *
+ */
+package org.apache.tools.ant.util;
+
+import java.io.File;
+
+import junit.framework.AssertionFailedError;
+
+import org.apache.tools.ant.taskdefs.condition.Os;
+import org.junit.Assume;
+import org.junit.Test;
+
+import static org.junit.Assert.assertEquals;
+import static org.junit.Assert.assertFalse;
+import static org.junit.Assert.assertTrue;
+
+/**
+ * TestCase for JavaEnvUtils.
+ *
+ */
+public class JavaEnvUtilsTest {
+
+    private static final FileUtils FILE_UTILS = FileUtils.getFileUtils();
+
+
+    @Test
+    public void testGetExecutableNetware() {
+        Assume.assumeTrue("Test only runs on netware", Os.isName("netware"));
+        assertEquals("java", JavaEnvUtils.getJreExecutable("java"));
+        assertEquals("javac", JavaEnvUtils.getJdkExecutable("javac"));
+        assertEquals("foo", JavaEnvUtils.getJreExecutable("foo"));
+        assertEquals("foo", JavaEnvUtils.getJdkExecutable("foo"));
+    }
+
+    @Test
+    public void testGetExecutableWindows() {
+        Assume.assumeTrue("Test only runs on windows", Os.isFamily("windows"));
+        String javaHome =
+            FILE_UTILS.normalize(System.getProperty("java.home"))
+            .getAbsolutePath();
+
+        String j = JavaEnvUtils.getJreExecutable("java");
+        assertTrue(j.endsWith(".exe"));
+        assertTrue(j+" is absolute", (new File(j)).isAbsolute());
+        try {
+            assertTrue(j+" is normalized and in the JRE dir",
+                       j.startsWith(javaHome));
+        } catch (AssertionFailedError e) {
+            // java.home is bogus
+            assertEquals("java.exe", j);
+        }
+
+        j = JavaEnvUtils.getJdkExecutable("javac");
+        assertTrue(j.endsWith(".exe"));
+        try {
+            assertTrue(j+" is absolute", (new File(j)).isAbsolute());
+            String javaHomeParent =
+                FILE_UTILS.normalize(javaHome+"/..").getAbsolutePath();
+            assertTrue(j+" is normalized and in the JDK dir",
+                       j.startsWith(javaHomeParent));
+            assertTrue(j+" is normalized and not in the JRE dir",
+                       !j.startsWith(javaHome));
+
+        } catch (AssertionFailedError e) {
+            // java.home is bogus
+            assertEquals("javac.exe", j);
+        }
+
+        assertEquals("foo.exe", JavaEnvUtils.getJreExecutable("foo"));
+        assertEquals("foo.exe", JavaEnvUtils.getJdkExecutable("foo"));
+    }
+
+    @Test
+    public void testGetExecutableMostPlatforms() {
+        Assume.assumeTrue("Test only runs on non Netware and non Windows systems",
+                !Os.isName("netware") && !Os.isFamily("windows"));
+        String javaHome =
+            FILE_UTILS.normalize(System.getProperty("java.home"))
+            .getAbsolutePath();
+
+        // could still be OS/2
+        String extension = Os.isFamily("dos") ? ".exe" : "";
+
+        String j = JavaEnvUtils.getJreExecutable("java");
+        if (!extension.equals("")) {
+            assertTrue(j.endsWith(extension));
+        }
+        assertTrue(j+" is absolute", (new File(j)).isAbsolute());
+        assertTrue(j+" is normalized and in the JRE dir",
+                   j.startsWith(javaHome));
+
+        j = JavaEnvUtils.getJdkExecutable("javac");
+        if (!extension.equals("")) {
+            assertTrue(j.endsWith(extension));
+        }
+        assertTrue(j+" is absolute", (new File(j)).isAbsolute());
+
+        String javaHomeParent =
+            FILE_UTILS.normalize(javaHome+"/..").getAbsolutePath();
+        assertTrue(j+" is normalized and in the JDK dir",
+                   j.startsWith(javaHomeParent));
+
+        if (JavaEnvUtils.isAtLeastJavaVersion(JavaEnvUtils.JAVA_9)) {
+            assertTrue(j + " is normalized and in the JRE dir",
+                       j.startsWith(javaHome));
+        } else {
+            assertTrue(j + " is normalized and not in the JRE dir",
+                       !j.startsWith(javaHome));
+        }
+
+        assertEquals("foo"+extension,
+                     JavaEnvUtils.getJreExecutable("foo"));
+        assertEquals("foo"+extension,
+                     JavaEnvUtils.getJdkExecutable("foo"));
+    }
+
+    @Test
+    public void testIsAtLeastJavaVersion()
+    {
+        assertTrue(
+                "Current java version is not at least the current java version...",
+                JavaEnvUtils.isAtLeastJavaVersion(JavaEnvUtils.getJavaVersion()));
+    }
+  
+}