<!DOCTYPE html>
<!--
   Licensed to the Apache Software Foundation (ASF) under one or more
   contributor license agreements.  See the NOTICE file distributed with
   this work for additional information regarding copyright ownership.
   The ASF licenses this file to You under the Apache License, Version 2.0
   (the "License"); you may not use this file except in compliance with
   the License.  You may obtain a copy of the License at

       https://www.apache.org/licenses/LICENSE-2.0

   Unless required by applicable law or agreed to in writing, software
   distributed under the License is distributed on an "AS IS" BASIS,
   WITHOUT WARRANTIES OR CONDITIONS OF ANY KIND, either express or implied.
   See the License for the specific language governing permissions and
   limitations under the License.
-->
<html lang="en">
<head>
<link rel="stylesheet" type="text/css" href="../stylesheets/style.css">
<title>CvsTagDiff Task</title>
</head>
<body>
<h2 id="cvstagdiff">CvsTagDiff</h2>
<h3>Description</h3>
<<<<<<< HEAD
<p>Generates an XML-formatted report file of the changes between two tags or dates recorded in
a <a href="https://www.nongnu.org/cvs/" target="_top">CVS</a> repository.</p>
<p><strong>Important</strong>: This task needs <kbd>cvs</kbd> on the path. If it isn't, you will get
an error (such as <code>error=2</code> on Windows). If <code>&lt;cvs&gt;</code> doesn't work, try to
execute <kbd>cvs.exe</kbd> from the command line in the target directory in which you are working.
Also note that this task assumes that the <kbd>cvs</kbd> executable is compatible with the Unix
version, this is not completely true for certain other CVS clients&mdash;like CVSNT for
example&mdash;and some operation may fail when using such an incompatible client.</p>
=======
<p>Generates an XML-formatted report file of the changes between two tags or dates recorded in a
<a href="http://www.nongnu.org/cvs/" target="_top">CVS</a> repository. </p>
<p><b>Important:</b> This task needs &quot;<code>cvs</code>&quot; on the path. If it isn't, you will get
an error (such as error <code>2</code> on windows). If <code>&lt;cvs&gt;</code> doesn't work, try to execute <code>cvs.exe</code>
from the command line in the target directory in which you are working.
Also note that this task assumes that the cvs executable is compatible
with the Unix version from cvshome.org, this is not completely true
for certain other cvs clients - like CVSNT for example - and some
operation may fail when using such an incompatible client.
</p>
<p>This task captures the output of the CVS command in a file inside of
  the <a href="../running.html#tmpdir">temporary directory</a>.</p>
>>>>>>> 9c1f4d90
<h3>Parameters</h3>
<table class="attr">
  <tr>
    <th scope="col">Attribute</th>
    <th scope="col">Description</th>
    <th scope="col">Required</th>
  </tr>
  <tr>
    <td>startTag</td>
    <td>The earliest tag from which diffs are to be included in the report.</td>
    <td rowspan="2">Exactly one of the two</td>
  </tr>
  <tr>
    <td>startDate</td>
    <td class="left">The earliest date from which diffs are to be included in the
     report.<br/>Accepts all formats accepted by the <kbd>cvs</kbd> command for <kbd>-D
     date_spec</kbd> arguments.</td>
  </tr>
  <tr>
    <td>endTag</td>
    <td>The latest tag from which diffs are to be included in the report.</td>
    <td rowspan="2">Exactly one of the two</td>
  </tr>
  <tr>
    <td>endDate</td>
    <td class="left">The latest date from which diffs are to be included in the report.<br/>Accepts
     all formats accepted by the <kbd>cvs</kbd> command for <kbd>-D date_spec</kbd>
     arguments.</td>
  </tr>
  <tr>
    <td>destfile</td>
    <td>The file in which to write the diff report.</td>
    <td>Yes</td>
  </tr>
  <tr>
    <td>ignoreRemoved</td>
    <td>When set to <q>true</q>, the report will not include any removed files.  <em>Since Apache
      Ant 1.8.0</em></td>
    <td>No; defaults to <q>false</q></td>
</table>

<h3>Parameters inherited from the <code>cvs</code> task</h3>
<table class="attr">
  <tr>
    <th scope="col">Attribute</th>
    <th scope="col">Description</th>
    <th scope="col">Required</th>
  </tr>
  <tr>
    <td>compression</td>
    <td><q>true</q> (equivalent to <q>3</q>), <q>false</q>, or a number between <q>1</q>
    and <q>9</q> (corresponding to possible values for CVS <kbd>-z#</kbd> argument). Any other
    value is treated as <q>false</q></td>
    <td>No; defaults to no compression</td>
  </tr>
  <tr>
    <td>cvsRoot</td>
    <td>the <code>CVSROOT</code> variable.</td>
    <td>No</td>
  </tr>
  <tr>
    <td>cvsRsh</td>
    <td>the <code>CVS_RSH</code> variable.</td>
    <td>No</td>
  </tr>
  <tr>
    <td>package</td>
    <td>the package/module to analyze.<br/><em>Since Ant 1.6</em> multiple packages separated by
      spaces are possible.  aliases corresponding to different modules are also possible.  Use a
      nested <code>&lt;module&gt;</code> element if you want to specify a module with spaces in its
      name.</td>
    <td>No</td>
  </tr>
  <tr>
    <td>quiet</td>
    <td>suppress informational messages.</td>
    <td>No; default <q>false</q></td>
  </tr>
  <tr>
    <td>port</td>
    <td>Port used by CVS to communicate with the server.</td>
    <td>No; default <q>2401</q></td>
  </tr>
  <tr>
    <td>passfile</td>
    <td>Password file to read passwords from.</td>
    <td>No; default <q>~/.cvspass</q></td>
  </tr>
  <tr>
    <td>failonerror</td>
    <td>Stop the build process if the command exits with a return code other than <q>0</q>.</td>
    <td>No; defaults to <q>false</q></td>
  </tr>
</table>

<h3>Parameters specified as nested elements</h3>

<h4>module</h4>

<p>Specifies a package/module to work on, unlike the package attribute modules specified using this
attribute can contain spaces in their name.</p>

<table class="attr">
  <tr>
    <th scope="col">Attribute</th>
    <th scope="col">Description</th>
    <th scope="col">Required</th>
  </tr>
  <tr>
    <td>name</td>
    <td>Name of the module/package.</td>
    <td>Yes</td>
  </tr>
</table>

<h3>Examples</h3>
<p>Generate a <code>tagdiff</code> report for all the changes that have been made in
  the <code>ant</code> module between the tags <samp>ANT_14</samp>
  and <samp>ANT_141</samp>. Write these changes into the file <samp>tagdiff.xml</samp>.</p>
<pre>
&lt;cvstagdiff cvsRoot=&quot;:pserver:anoncvs@cvs.apache.org:/home/cvspublic&quot;
            destfile=&quot;tagdiff.xml&quot;
            package=&quot;ant&quot;
            startTag=&quot;ANT_14&quot;
            endTag=&quot;ANT_141&quot;/&gt;</pre>

<p>Generate a <code>tagdiff</code> report for all the changes that have been made in
  the <samp>ant</samp> module in January 2002. Write the changes into the
  file <samp>tagdiff.xml</samp>. In this example, <var>cvsRoot</var> has not been
  set. The current <var>cvsRoot</var> will be used (assuming the build is started from a folder stored
  in CVS.</p>
<pre>
&lt;cvstagdiff destfile=&quot;tagdiff.xml&quot;
            package=&quot;ant&quot;
            startDate=&quot;2002-01-01&quot;
            endDate=&quot;2002-31-01&quot;/&gt;</pre>

<p>Generate a <code>tagdiff</code> report for all the changes that have been made in
  the <samp>ant</samp> and <samp>jakarta-gump</samp> modules in January 2003. Write the changes into
  the file <samp>tagdiff.xml</samp>. In this
  example, <var>cvsRoot</var> has not been set. The current <var>cvsRoot</var> will be used (assuming
  the build is started from a folder stored in CVS.</p>
<pre>
&lt;cvstagdiff destfile=&quot;tagdiff.xml&quot;
            package=&quot;ant jakarta-gump&quot;
            startDate=&quot;2003-01-01&quot;
            endDate=&quot;2003-31-01&quot;/&gt;</pre>

<h4>Generate Report</h4>
<p>Ant includes a basic XSLT stylesheet that you can use to generate a HTML report based on the XML
output. The following example illustrates how to generate an HTML report from the XML report.</p>

<pre>
&lt;style in="tagdiff.xml"
       out="tagdiff.html"
       style="${ant.home}/etc/tagdiff.xsl"&gt;
  &lt;param name="title" expression="Ant Diff"/&gt;
  &lt;param name="module" expression="ant"/&gt;
  &lt;param name="cvsweb" expression="https://cvs.apache.org/viewcvs/"/&gt;
&lt;/style&gt;</pre>

<h4>Output</h4>
<p>The <var>cvsroot</var> and <var>package</var> attributes of the <code>&lt;tagdiff&gt;</code> element are
  added <em>since Ant 1.6</em>.</p>

<p>Description of <code>&lt;entry&gt;</code> attributes:</p>
<table>
  <tr>
    <th scope="col">Attribute</th>
    <th scope="col">Comment</th>
  </tr>
  <tr>
    <td><var>name</var></td>
    <td>when reporting on one package, the package name is removed from the output</td>
  </tr>
  <tr>
    <td><var>revision</var></td>
    <td>supplied for files which exist at the end of the reporting period</td>
  </tr>
  <tr>
    <td><var>prevrevision</var></td>
    <td>supplied for files which exist at the beginning of the reporting period.<br/>Old CVS servers
      do not supply it for deleted files. CVS 1.12.2 supplies it.</td>
  </tr>
</table>

<p>Example:</p>
<pre>
&lt;?xml version=&quot;1.0&quot; encoding=&quot;UTF-8&quot;?&gt;
&lt;tagdiff startTag=&quot;ANT_14&quot; endTag=&quot;ANT_141&quot;
         cvsroot=&quot;:pserver:anoncvs@cvs.apache.org:/home/cvspublic&quot; package=&quot;ant&quot;&gt;
  &lt;entry&gt;
    &lt;file&gt;
      &lt;name&gt;src/main/org/apache/tools/ant/DirectoryScanner.java&lt;/name&gt;
      &lt;revision&gt;1.15.2.1&lt;/revision&gt;
      &lt;prevrevision&gt;1.15&lt;/prevrevision&gt;
    &lt;/file&gt;
  &lt;/entry&gt;
&lt;/tagdiff&gt;
</pre>

</body>
</html><|MERGE_RESOLUTION|>--- conflicted
+++ resolved
@@ -23,7 +23,6 @@
 <body>
 <h2 id="cvstagdiff">CvsTagDiff</h2>
 <h3>Description</h3>
-<<<<<<< HEAD
 <p>Generates an XML-formatted report file of the changes between two tags or dates recorded in
 a <a href="https://www.nongnu.org/cvs/" target="_top">CVS</a> repository.</p>
 <p><strong>Important</strong>: This task needs <kbd>cvs</kbd> on the path. If it isn't, you will get
@@ -32,20 +31,8 @@
 Also note that this task assumes that the <kbd>cvs</kbd> executable is compatible with the Unix
 version, this is not completely true for certain other CVS clients&mdash;like CVSNT for
 example&mdash;and some operation may fail when using such an incompatible client.</p>
-=======
-<p>Generates an XML-formatted report file of the changes between two tags or dates recorded in a
-<a href="http://www.nongnu.org/cvs/" target="_top">CVS</a> repository. </p>
-<p><b>Important:</b> This task needs &quot;<code>cvs</code>&quot; on the path. If it isn't, you will get
-an error (such as error <code>2</code> on windows). If <code>&lt;cvs&gt;</code> doesn't work, try to execute <code>cvs.exe</code>
-from the command line in the target directory in which you are working.
-Also note that this task assumes that the cvs executable is compatible
-with the Unix version from cvshome.org, this is not completely true
-for certain other cvs clients - like CVSNT for example - and some
-operation may fail when using such an incompatible client.
-</p>
 <p>This task captures the output of the CVS command in a file inside of
   the <a href="../running.html#tmpdir">temporary directory</a>.</p>
->>>>>>> 9c1f4d90
 <h3>Parameters</h3>
 <table class="attr">
   <tr>
