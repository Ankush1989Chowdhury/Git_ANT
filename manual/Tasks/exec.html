<!DOCTYPE html>
<!--
   Licensed to the Apache Software Foundation (ASF) under one or more
   contributor license agreements.  See the NOTICE file distributed with
   this work for additional information regarding copyright ownership.
   The ASF licenses this file to You under the Apache License, Version 2.0
   (the "License"); you may not use this file except in compliance with
   the License.  You may obtain a copy of the License at

       https://www.apache.org/licenses/LICENSE-2.0

   Unless required by applicable law or agreed to in writing, software
   distributed under the License is distributed on an "AS IS" BASIS,
   WITHOUT WARRANTIES OR CONDITIONS OF ANY KIND, either express or implied.
   See the License for the specific language governing permissions and
   limitations under the License.
-->
<html lang="en">

<head>
  <link rel="stylesheet" type="text/css" href="../stylesheets/style.css">
  <title>Exec Task</title>
</head>

<body>

<h2 id="exec">Exec</h2>
<h3>Description</h3>
<p>Executes a system command. When the <var>os</var> attribute is specified, then the command is
only executed when Apache Ant is run on one of the specified operating systems.</p>

<p>Note that you cannot interact with the forked program, the only way to send input to it is via
the input and inputstring attributes. Also note that <em>since Ant 1.6</em>, any attempt to read
input in the forked program will receive an EOF (<q>-1</q>). This is a change from Ant 1.5, where
such an attempt would block.</p>

<p>If you want to execute an executable using a path relative to the project's <var>basedir</var>,
you may need to use <var>vmlauncher</var>=<q>false</q> on some operating systems&mdash;but even this
may fail (Solaris 8/9 has been reported as problematic).  The <var>resolveexecutable</var> attribute
should be more reliable, as would be something like</p>
<pre>
&lt;property name="executable-full-path"
          location="../relative/path/to/executable"/&gt;
&lt;exec executable="${executable-full-path}" ...</pre>

<h4>Windows Users</h4>
<p>The <code>&lt;exec&gt;</code> task delegates to <code>Runtime.exec</code> which in turn
apparently
calls <a href="https://msdn.microsoft.com/en-us/library/windows/desktop/ms682425(v=vs.85).aspx"
target="_top"><code>::CreateProcess</code></a>. It is the latter Win32 function that defines the
exact semantics of the call. In particular, if you do not put a file extension on the executable,
only <samp>.EXE</samp> files are looked for, not <samp>.COM</samp>, <samp>.CMD</samp> or other file
types listed in the environment variable <code>PATHEXT</code>. That is only used by the shell.</p>
<p>Note that <samp>.bat</samp> files cannot in general by executed directly.  One normally needs to
execute the command shell executable <kbd>cmd</kbd> using the <kbd>/c</kbd> switch.</p>
<pre>
&lt;target name="help"&gt;
  &lt;exec executable="cmd"&gt;
    &lt;arg value="/c"/&gt;
    &lt;arg value="ant.bat"/&gt;
    &lt;arg value="-p"/&gt;
  &lt;/exec&gt;
&lt;/target&gt;</pre>

<p>A common problem is not having the executable on the <code>PATH</code>. In case you get an error
message <code class="output">Cannot run program "...":CreateProcess error=2. The system cannot find
the path specified.</code> have a look at your <code>PATH</code> variable. Just type the command
directly on the command line and if Windows finds it, Ant should do it too. (Otherwise ask on the
user mailinglist for help.) If Windows can not execute the program, add the directory of the program
to the <code>PATH</code> (<code>set PATH=%PATH%;dirOfProgram</code>) or specify the absolute path in
the <var>executable</var> attribute in your buildfile.</p>

<h4>Cygwin Users</h4>
<p>The <code>&lt;exec&gt;</code> task will not understand paths such as <q>/bin/sh</q> for
the <var>executable</var> parameter.  This is because JVM in which Ant is running is a standard
Windows executable and is not aware of the Cygwin environment (i.e., doesn't
load <samp>cygwin1.dll</samp>).  The only work-around for this is to compile a JVM under Cygwin (at
your own risk).  See for
instance <a href="https://cdn.rawgit.com/AdoptOpenJDK/openjdk-jdk9/dev/common/doc/building.html#cygwin"
target="_top">OpenJDK build instructions for cygwin</a>.</p>

<h4>OpenVMS Users</h4>
<p>The command specified using <var>executable</var> and <code>&lt;arg&gt;</code> elements is
executed exactly as specified inside a temporary DCL script.  This has some implications:</p>
<ul>
<<<<<<< HEAD
  <li>paths have to be written in VMS style</li>
  <li>if your <var>executable</var> points to a DCL script remember to prefix it with
    an <q>@</q>-sign (e.g. <var>executable</var>=<q>@[FOO]BAR.COM</q>), just as you would in a DCL
    script</li>
=======
  <li>the DCL script will be created inside
  the <a href="../running.html#tmpdir">temporary directory</a>.</li>
<li>paths have to be written in VMS style</li>
<li>if your <code>executable</code> points to a DCL script remember to
prefix it with an <code>@</code>-sign
(e.g. <code>executable="@[FOO]BAR.COM"</code>), just as you would in a
DCL script</li>
>>>>>>> 9c1f4d90
</ul>
<p>For <code>&lt;exec&gt;</code> to work in an environment with a JVM older than version 1.4.1-2 it
is also <em>required</em> that the logical <code>JAVA$FORK_SUPPORT_CHDIR</code> is set
to <code>TRUE</code> in the job table (see the <em>JDK Release Notes</em>).</p>

<p>Please note that JVM provided by HP doesn't follow OpenVMS' conventions of exit codes.  If you
run a JVM with this task, the task may falsely claim that an error occurred (or silently ignore an
error).  Don't use this task to run <kbd>JAVA.EXE</kbd>, use a <code>&lt;java&gt;</code> task with
the <var>fork</var> attribute set to <q>true</q> instead as this task will follow the JVM's
interpretation of exit codes.</p>

<h4>RedHat S/390 Users</h4>
<p>It has been <a href="https://www.mail-archive.com/linux-390@vm.marist.edu/msg22223.html"
target="_top">reported on linux-390</a> that shell scripts invoked via the Ant Exec task must have
their interpreter specified, i.e., the scripts must start with something like:</p>

<pre>#!/bin/bash</pre>
<p>or the task will fail as follows:</p>
<pre class="output">
[exec] Warning: UNIXProcess.forkAndExec native error: Exec format error
[exec] Result: 255</pre>

<h4 id="background">Running Ant as a background process on Unix(-like) systems</h4>

<p>If you run Ant as a background process (like <kbd>ant &amp;</kbd>) and use
the <code>&lt;exec&gt;</code> task with <var>spawn</var> set to <q>false</q>, you must provide
explicit input to the forked process or Ant will be suspended because it tries to read from the
standard input.</p>

<h3>Parameters</h3>
<table class="attr">
  <tr>
    <th scope="col">Attribute</th>
    <th scope="col">Description</th>
    <th scope="col">Required</th>
  </tr>
  <tr>
    <td>command</td>
    <td>the command to execute with all command line arguments. <em><u>Deprecated</u>,
      use <var>executable</var> and nested <code>&lt;arg&gt;</code> elements instead</em>.</td>
    <td rowspan="2">Exactly one of the two</td>
  </tr>
  <tr>
    <td>executable</td>
    <td class="left">the command to execute without any command line arguments.</td>
  </tr>
  <tr>
    <td>dir</td>
    <td>the directory in which the command should be executed.</td>
    <td>No; if <var>vmlauncher</var> is <q>true</q>, defaults to the current working directory,
      otherwise the project's <var>basedir</var></td>
  </tr>
  <tr>
    <td>os</td>
    <td>list of Operating Systems on which the command may be executed. If the current OS's name is
      contained in this list, the command will be executed. The OS's name is determined by JVM and
      is set in the <code>os.name</code> system property.
      </td>
    <td>No</td>
  </tr>
  <tr>
    <td>osfamily</td>
    <td>OS family as used in the <code>&lt;os&gt;</code> condition.  <em>since Ant 1.7</em></td>
    <td>No</td>
  </tr>
  <tr>
    <td>spawn</td>
    <td>whether or not you want the command to be spawned<br/>If you spawn a command, its output
    will not be logged by Ant.<br/>The <var>input</var>, <var>output</var>, <var>error</var>,
    and <var>result</var> property settings are not active when spawning a process.<br/><em>since
    Ant 1.6</em>
    </td>
    <td>No; default is <q>false</q></td>
  </tr>
  <tr>
    <td>output</td>
    <td>Name of a file to which to write the output. If the error stream is not also redirected to a
      file or property, it will appear in this output.</td>
    <td>No</td>
  </tr>
  <tr>
    <td>error</td>
    <td>The file to which the standard error of the command should be redirected.  <em>since Ant
    1.6</em></td>
    <td>No</td>
  </tr>
  <tr>
    <td>logError</td>
    <td>This attribute is used when you wish to see error output in Ant's log and you are
      redirecting output to a file/property. The error output will not be included in the output
      file/property. If you redirect error with the <var>error</var> or <var>errorProperty</var>
      attributes, this will have no effect.  <em>since Ant 1.6</em></td>
    <td>No</td>
  </tr>
  <tr>
    <td>append</td>
    <td>Whether output and error files should be appended to or overwritten.</td>
    <td>No; defaults to <q>false</q></td>
  </tr>
  <tr>
    <td>outputproperty</td>
    <td>The name of a property in which the output of the command should be stored. Unless the error
      stream is redirected to a separate file or stream, this property will include the error
      output.</td>
    <td>No</td>
  </tr>
  <tr>
    <td>errorproperty</td>
    <td>The name of a property in which the standard error of the command should be
      stored.  <em>since Ant 1.6</em></td>
    <td>No</td>
  </tr>
  <tr>
    <td>input</td>
    <td>A file from which the executed command's standard input is taken. This attribute is mutually
      exclusive with the <var>inputstring</var> attribute.  <em>since Ant 1.6</em></td>
    <td>No</td>
  </tr>
  <tr>
    <td>inputstring</td>
    <td>A string which serves as the input stream for the executed command. This attribute is
      mutually exclusive with the <var>input</var> attribute.  <em>since Ant 1.6</em></td>
    <td>No</td>
  </tr>
  <tr>
    <td>resultproperty</td>
    <td>the name of a property in which the return code of the command should be stored. Only of
      interest if <var>failonerror</var>=<q>false</q>.</td>
    <td>No</td>
  </tr>
  <tr>
    <td>timeout</td>
    <td>Stop the command if it doesn't finish within the specified time (given in
      milliseconds).</td>
    <td>No</td>
  </tr>
  <tr>
    <td>failonerror</td>
    <td>Stop the build process if the command exits with a return code signaling failure.</td>
    <td>No; defaults to <q>false</q></td>
  </tr>
  <tr>
    <td>failifexecutionfails</td>
    <td>Stop the build if we can't start the program.</td>
    <td>No; defaults to <q>true</q></td>
  </tr>
  <tr>
    <td>newenvironment</td>
    <td>Do not propagate old environment when new environment variables are specified.</td>
    <td>No; default is <q>false</q></td>
  </tr>
  <tr>
    <td>vmlauncher</td>
    <td>Run command using the JVM's execution facilities where available. If set to <q>false</q> the
      underlying OS's shell, either directly or through the <kbd>antRun</kbd> scripts, will be
      used.  Under some operating systems, this gives access to facilities not normally available
      through JVM including, under Windows, being able to execute scripts, rather than their
      associated interpreter.  If you want to specify the name of the executable as a relative path
      to the directory given by the <var>dir</var> attribute, it may become necessary to
      set <var>vmlauncher</var> to <q>false</q> as well.</td>
    <td>No; default is <q>true</q></td>
  </tr>
  <tr>
    <td>resolveexecutable</td>
    <td>When this attribute is <q>true</q>, the name of the executable is resolved firstly against
      the project <var>basedir</var> and if that does not exist, against the execution directory if
      specified. On Unix systems, if you only want to allow execution of commands in the user's
      path, set this to <q>false</q>.  <em>since Ant 1.6</em></td>
    <td>No; default is <q>false</q></td>
  </tr>
  <tr>
    <td>searchpath</td>
    <td>When this attribute is <q>true</q>, then system path environment variables will be searched
      when resolving the location of the executable. <em>since Ant 1.6.3</em></td>
    <td>No; default is <q>false</q></td>
  </tr>
</table>
<h3>Examples</h3>
<pre>
&lt;exec dir=&quot;${src}&quot; executable=&quot;cmd.exe&quot; os=&quot;Windows 2000&quot; output=&quot;dir.txt&quot;&gt;
  &lt;arg line=&quot;/c dir&quot;/&gt;
&lt;/exec&gt;</pre>

<h3>Parameters specified as nested elements</h3>
<h4>arg</h4>
<p>Command line arguments should be specified as nested <code>&lt;arg&gt;</code>
elements. See <a href="../using.html#arg">Command line arguments</a>.</p>
<h4 id="env">env</h4>
<p>It is possible to specify environment variables to pass to the system command via
nested <code>&lt;env&gt;</code> elements.</p>
<table class="attr">
  <tr>
    <th scope="col">Attribute</th>
    <th scope="col">Description</th>
    <th scope="col">Required</th>
  </tr>
  <tr>
    <td>key</td>
    <td>The name of the environment variable.<br/><strong>Note</strong>: <em>since Ant 1.7</em>, for
      Windows, the name is case-insensitive.</td>
    <td>Yes</td>
  </tr>
  <tr>
    <td>value</td>
    <td>The literal value for the environment variable.</td>
    <td rowspan="3">Exactly one of these</td>
  </tr>
  <tr>
    <td>path</td>
    <td class="left">The value for a <code>PATH</code>-like environment variable. You can
      use <q>;</q> or <q>:</q> as path separators and Ant will convert it to the platform's local
      conventions.</td>
  </tr>
  <tr>
    <td>file</td>
    <td class="left">The value for the environment variable. Will be replaced by the absolute
      filename of the file by Ant.</td>
  </tr>
</table>
<h4 id="redirector">redirector</h4>
<em>Since Ant 1.6.2</em>
<p>A nested <a href="../Types/redirector.html">I/O Redirector</a> can be specified.  In general, the
attributes of the redirector behave as the corresponding attributes available at the task level.
The most notable peculiarity stems from the retention of the <code>&lt;exec&gt;</code> attributes
for backwards compatibility.  Any file mapping is done using a <code>null</code> sourcefile;
therefore not all<a href="../Types/mapper.html">Mapper</a> types will return results.  When no
results are returned, redirection specifications will fall back to the task level attributes.  In
practice this means that defaults can be specified for input, output, and error output files.</p>
<h3>Errors and return codes</h3>
<p>By default the return code of a <code>&lt;exec&gt;</code> is ignored; when you
set <var>failonerror</var> to <q>true</q> then any return code signaling failure (OS specific)
causes the build to fail. Alternatively, you can set <var>resultproperty</var> to the name of a
property and have it assigned to the result code (barring immutability, of course).</p>
<p>If the attempt to start the program fails with an OS dependent error code,
then <code>&lt;exec&gt;</code> halts the build unless <var>failifexecutionfails</var> is set
to <q>false</q>. You can use that to run a program if it exists, but otherwise do nothing.</p>
<p>What do those error codes mean? Well, they are OS dependent. On Windows boxes you have to look
at <a href="https://msdn.microsoft.com/en-us/library/windows/desktop/ms681382(v=vs.85).aspx"
target="_top">the documentation</a>; <code>error=2</code> means 'no such program', which usually
means it is not on the path. Any time you see such an error from any Ant task, it is usually not an
Ant bug, but some configuration problem on your machine.</p>

<h3>Examples</h3>

<p>Start <kbd>emacs</kbd> on display 1 of the X Window System.</p>
<pre>
&lt;exec executable=&quot;emacs&quot;&gt;
  &lt;env key=&quot;DISPLAY&quot; value=&quot;:1.0&quot;/&gt;
&lt;/exec&gt;
</pre>

<p>Add <samp>${basedir}/bin</samp> to the <code>PATH</code> of the system command.</p>
<pre>
&lt;property environment=&quot;env&quot;/&gt;
&lt;exec ... &gt;
  &lt;env key=&quot;PATH&quot; path=&quot;${env.PATH}:${basedir}/bin&quot;/&gt;
&lt;/exec&gt;
</pre>

<p>Start the <samp>${browser}</samp> with the specified <samp>${file}</samp> and end the Ant
process. The browser will remain.</p>
<pre>
&lt;property name="browser" location="C:/Program Files/Internet Explorer/iexplore.exe"/&gt;
&lt;property name="file" location="ant/docs/manual/index.html"/&gt;

&lt;exec executable="${browser}" spawn="true"&gt;
    &lt;arg value="${file}"/&gt;
&lt;/exec&gt;
</pre>

<p>Send the string <q>blah before blah</q> to the <kbd>cat</kbd> executable, using
an <a href="../Types/filterchain.html">&lt;inputfilterchain&gt;</a> to replace <q>before</q>
with <q>after</q> on the way in. Output is sent to the file <samp>redirector.out</samp> and stored
in a property of the same name. Similarly, error output is sent to a file and a property, both
named <samp>redirector.err</samp>.</p>
<pre>
&lt;exec executable=&quot;cat&quot;&gt;
    &lt;redirector outputproperty=&quot;redirector.out&quot;
                errorproperty=&quot;redirector.err&quot;
                inputstring=&quot;blah before blah&quot;&gt;
        &lt;inputfilterchain&gt;
            &lt;replacestring from=&quot;before&quot; to=&quot;after&quot;/&gt;
        &lt;/inputfilterchain&gt;
        &lt;outputmapper type=&quot;merge&quot; to=&quot;redirector.out&quot;/&gt;
        &lt;errormapper type=&quot;merge&quot; to=&quot;redirector.err&quot;/&gt;
    &lt;/redirector&gt;
&lt;/exec&gt;
</pre>

<p><strong>Note</strong>: do not try to specify arguments using a simple <code>arg</code>-element
and separate them by spaces. This results in only a single argument containing the entire
string.</p>
<p><strong>Timeouts</strong>: If a timeout is specified, when it is reached the sub process is
killed and a message printed to the log. The return value of the execution will be <q>-1</q>, which
will halt the build if <var>failonerror</var>=<q>true</q>, but be ignored otherwise.</p>
</body>
</html><|MERGE_RESOLUTION|>--- conflicted
+++ resolved
@@ -83,20 +83,12 @@
 <p>The command specified using <var>executable</var> and <code>&lt;arg&gt;</code> elements is
 executed exactly as specified inside a temporary DCL script.  This has some implications:</p>
 <ul>
-<<<<<<< HEAD
+  <li>the DCL script will be created inside
+  the <a href="../running.html#tmpdir">temporary directory</a>.</li>
   <li>paths have to be written in VMS style</li>
   <li>if your <var>executable</var> points to a DCL script remember to prefix it with
     an <q>@</q>-sign (e.g. <var>executable</var>=<q>@[FOO]BAR.COM</q>), just as you would in a DCL
     script</li>
-=======
-  <li>the DCL script will be created inside
-  the <a href="../running.html#tmpdir">temporary directory</a>.</li>
-<li>paths have to be written in VMS style</li>
-<li>if your <code>executable</code> points to a DCL script remember to
-prefix it with an <code>@</code>-sign
-(e.g. <code>executable="@[FOO]BAR.COM"</code>), just as you would in a
-DCL script</li>
->>>>>>> 9c1f4d90
 </ul>
 <p>For <code>&lt;exec&gt;</code> to work in an environment with a JVM older than version 1.4.1-2 it
 is also <em>required</em> that the logical <code>JAVA$FORK_SUPPORT_CHDIR</code> is set
